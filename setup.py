import logging
import os
import re

import setuptools

logger = logging.getLogger(__name__)

ROOT_DIR = os.path.dirname(__file__)


def find_version(*paths):
    version_file_path = os.path.join(ROOT_DIR, *paths)
    with open(version_file_path) as file_stream:
        version_match = re.search(
            r"^__version__ = ['\"]([^'\"]*)['\"]",
            file_stream.read(),
            re.M)
        if version_match:
            return version_match.group(1)
        raise RuntimeError(f"Failed to find version at: {version_file_path}")


with open(os.path.join(ROOT_DIR, "README.md"), "r", encoding="utf-8") as fh:
    long_description = fh.read()


setuptools.setup(
    name="deltacat",
    version=find_version("deltacat", "__init__.py"),
    author="Ray Team",
    description="A scalable, fast, ACID-compliant Data Catalog powered by Ray.",
    long_description=long_description,
    long_description_content_type="text/markdown",
    url="https://github.com/ray-project/deltacat",
    packages=setuptools.find_packages(where=".", include="deltacat*"),
    install_requires=[
        # any changes here should also be reflected in requirements.txt
        "s3fs >= 2022.1.0",
        "tenacity >= 8.0.1",
<<<<<<< HEAD
        "ray >= 1.10.0",
=======
        "ray[default] == 2.0.0",
>>>>>>> d3687c21
        "pandas >= 1.3.1",
        "pyarrow >= 8.0.0",
        "pydantic >= 1.10.2",
        "numpy >= 1.21.1",
        "boto3 >= 1.20.24",
        "typing-extensions >= 4.4.0"
    ],
    setup_requires=["wheel"],
    package_data={
        "compute/metastats": ["*.yaml"],
        },
    classifiers=[
        "Development Status :: 4 - Beta",
        "Intended Audience :: Developers",
        "Programming Language :: Python :: 3 :: Only",
        "Programming Language :: Python :: 3.7",
        "Programming Language :: Python :: 3.8",
        "Programming Language :: Python :: 3.9",
        "Operating System :: OS Independent",
    ],
    python_requires=">=3.7",
)<|MERGE_RESOLUTION|>--- conflicted
+++ resolved
@@ -38,17 +38,7 @@
         # any changes here should also be reflected in requirements.txt
         "s3fs >= 2022.1.0",
         "tenacity >= 8.0.1",
-<<<<<<< HEAD
         "ray >= 1.10.0",
-=======
-        "ray[default] == 2.0.0",
->>>>>>> d3687c21
-        "pandas >= 1.3.1",
-        "pyarrow >= 8.0.0",
-        "pydantic >= 1.10.2",
-        "numpy >= 1.21.1",
-        "boto3 >= 1.20.24",
-        "typing-extensions >= 4.4.0"
     ],
     setup_requires=["wheel"],
     package_data={
