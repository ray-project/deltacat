<<<<<<< HEAD
name: Publish Python distributions to PyPI and TestPyPI
on: 
  push: # Runs your workflow when you push a commit or tag to main or release branches.
      branches:
        - main
        - 'releases/**'
=======
name: Publish Python distributions to PyPI
on:
  release:
    types: [published] # triggered whenever a new GitHub release is published
>>>>>>> 776a7d46
jobs:
  build-n-publish:
    name: Build and publish Python distributions to PyPI
    runs-on: ubuntu-latest
    steps:
    - name: Checkout
      uses: actions/checkout@main
      with:
          fetch-depth: 0
    - name: Set up Python 3.10
      uses: actions/setup-python@v3
      with:
        python-version: "3.10"
    - name: Install pypa/build
      run: >-
        python -m
        pip install
        build
        --user
    - name: Install dependencies
      run: |
        python -m pip install --upgrade pip
        pip install pytest
        if [ -f requirements.txt ]; then pip install -r requirements.txt; fi
    - name: Run unit tests
      run: >-
        python -m pytest
    - name: Echo tag
      run: echo ${{ github.ref_name }} >> $RELEASE_TAG
    # - name: Install the package
    #   run: pip install -U ~/SunGatePython-1.0.0-py3-none-any.whl
    - name: Build a binary wheel and a source tarball
      run: >-
        python -m
        build
        --sdist
        --wheel
        --outdir dist/
    - name: Publish distribution to PyPI
      if: startsWith(github.ref, 'refs/tags')
      uses: pypa/gh-action-pypi-publish@release/v1
      with:
        password: ${{ secrets.PYPI_API_TOKEN }}
        verbose: true
        <|MERGE_RESOLUTION|>--- conflicted
+++ resolved
@@ -1,16 +1,7 @@
-<<<<<<< HEAD
-name: Publish Python distributions to PyPI and TestPyPI
-on: 
-  push: # Runs your workflow when you push a commit or tag to main or release branches.
-      branches:
-        - main
-        - 'releases/**'
-=======
 name: Publish Python distributions to PyPI
 on:
   release:
     types: [published] # triggered whenever a new GitHub release is published
->>>>>>> 776a7d46
 jobs:
   build-n-publish:
     name: Build and publish Python distributions to PyPI
