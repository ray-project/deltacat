import logging
import multiprocessing
from functools import partial
from typing import Any, Callable, Dict, Generator, List, Optional, Union
from uuid import uuid4

import pyarrow as pa
import ray
import s3fs
from boto3.resources.base import ServiceResource
from botocore.client import BaseClient
from botocore.exceptions import ClientError
from ray.data.block import Block, BlockAccessor, BlockMetadata
from ray.data.datasource import BlockWritePathProvider
from ray.types import ObjectRef
from tenacity import (
    Retrying,
    retry_if_exception_type,
    retry_if_not_exception_type,
    stop_after_delay,
    wait_random_exponential,
)

import deltacat.aws.clients as aws_utils
from deltacat import logs
from deltacat.aws.constants import TIMEOUT_ERROR_CODES
from deltacat.exceptions import NonRetryableError, RetryableError
from deltacat.storage import (
    DistributedDataset,
    LocalDataset,
    LocalTable,
    Manifest,
    ManifestEntry,
    ManifestEntryList,
)
from deltacat.types.media import ContentEncoding, ContentType, TableType
from deltacat.types.tables import (
    TABLE_CLASS_TO_SIZE_FUNC,
    TABLE_TYPE_TO_READER_FUNC,
    get_table_length,
)
from deltacat.utils.common import ReadKwargsProvider

logger = logs.configure_deltacat_logger(logging.getLogger(__name__))

# TODO(raghumdani): refactor redshift datasource to reuse the 
# same module for writing output files.
class CapturedBlockWritePaths:
    def __init__(self):
        self._write_paths: List[str] = []
        self._block_refs: List[ObjectRef[Block]] = []

    def extend(self, write_paths: List[str], block_refs: List[ObjectRef[Block]]):
        try:
            iter(write_paths)
        except TypeError:
            pass
        else:
            self._write_paths.extend(write_paths)
        try:
            iter(block_refs)
        except TypeError:
            pass
        else:
            self._block_refs.extend(block_refs)

    def write_paths(self) -> List[str]:
        return self._write_paths

    def block_refs(self) -> List[ObjectRef[Block]]:
        return self._block_refs


class UuidBlockWritePathProvider(BlockWritePathProvider):
    """Block write path provider implementation that writes each
    dataset block out to a file of the form: {base_path}/{uuid}
    """
<<<<<<< HEAD

    def __init__(self, capture_actor: CapturedBlockWritePaths):
=======
    def __init__(self, capture_object: CapturedBlockWritePaths):
>>>>>>> 3196ceff
        self.write_paths: List[str] = []
        self.block_refs: List[ObjectRef[Block]] = []
        self.capture_object = capture_object

    def __del__(self):
        if self.write_paths or self.block_refs:
            self.capture_object.extend(
                self.write_paths,
                self.block_refs,
            )

    def _get_write_path_for_block(
        self,
        base_path: str,
        *,
        filesystem: Optional[pa.filesystem.FileSystem] = None,
        dataset_uuid: Optional[str] = None,
        block: Optional[ObjectRef[Block]] = None,
        block_index: Optional[int] = None,
        file_format: Optional[str] = None,
    ) -> str:
        write_path = f"{base_path}/{str(uuid4())}"
        self.write_paths.append(write_path)
        if block:
            self.block_refs.append(block)
        return write_path


class S3Url:
    def __init__(self, url: str):

        from urllib.parse import urlparse

        self._parsed = urlparse(url, allow_fragments=False)  # support '#' in path
        if not self._parsed.scheme:  # support paths w/o 's3://' scheme
            url = f"s3://{url}"
            self._parsed = urlparse(url, allow_fragments=False)
        if self._parsed.query:  # support '?' in path
            self.key = f"{self._parsed.path.lstrip('/')}?{self._parsed.query}"
        else:
            self.key = self._parsed.path.lstrip("/")
        self.bucket = self._parsed.netloc
        self.url = self._parsed.geturl()


def parse_s3_url(url: str) -> S3Url:
    return S3Url(url)


def s3_resource_cache(region: Optional[str], **kwargs) -> ServiceResource:

    return aws_utils.resource_cache(
        "s3",
        region,
        **kwargs,
    )


def s3_client_cache(region: Optional[str], **kwargs) -> BaseClient:

    return aws_utils.client_cache("s3", region, **kwargs)


def get_object_at_url(url: str, **s3_client_kwargs) -> Dict[str, Any]:

    s3 = s3_client_cache(None, **s3_client_kwargs)

    parsed_s3_url = parse_s3_url(url)
    return s3.get_object(Bucket=parsed_s3_url.bucket, Key=parsed_s3_url.key)


def delete_files_by_prefix(bucket: str, prefix: str, **s3_client_kwargs) -> None:

    s3 = s3_resource_cache(None, **s3_client_kwargs)
    bucket = s3.Bucket(bucket)
    bucket.objects.filter(Prefix=prefix).delete()


def filter_paths_by_prefix(bucket, prefix):
    return objects_to_paths(
        bucket,
        filter_objects_by_prefix(bucket, prefix),
    )


def objects_to_paths(bucket, objects):
    for obj in objects:
        yield get_path_from_object(bucket, obj)


def get_path_from_object(bucket, obj):
    return "s3://{}/{}".format(bucket, obj["Key"])


def filter_objects_by_prefix(
    bucket: str, prefix: str, **s3_client_kwargs
) -> Generator[Dict[str, Any], None, None]:

    s3 = s3_client_cache(None, **s3_client_kwargs)
    params = {"Bucket": bucket, "Prefix": prefix}
    more_objects_to_list = True
    while more_objects_to_list:
        response = s3.list_objects_v2(**params)
        if "Contents" in response:
            for obj in response["Contents"]:
                yield obj
        params["ContinuationToken"] = response.get("NextContinuationToken")
        more_objects_to_list = params["ContinuationToken"] is not None


def read_file(
    s3_url: str,
    content_type: ContentType,
    content_encoding: ContentEncoding = ContentEncoding.IDENTITY,
    table_type: TableType = TableType.PYARROW,
    column_names: Optional[List[str]] = None,
    include_columns: Optional[List[str]] = None,
    file_reader_kwargs_provider: Optional[ReadKwargsProvider] = None,
    **s3_client_kwargs,
) -> LocalTable:

    reader = TABLE_TYPE_TO_READER_FUNC[table_type.value]
    try:
        table = reader(
            s3_url,
            content_type.value,
            content_encoding.value,
            column_names,
            include_columns,
            file_reader_kwargs_provider,
            **s3_client_kwargs,
        )
        return table
    except ClientError as e:
        if e.response["Error"]["Code"] in TIMEOUT_ERROR_CODES:
            # Timeout error not caught by botocore
            raise RetryableError(f"Retry table download from: {s3_url}") from e
        raise NonRetryableError(f"Failed table download from: {s3_url}") from e


def upload_sliced_table(
    table: Union[LocalTable, DistributedDataset],
    s3_url_prefix: str,
    s3_file_system: s3fs.S3FileSystem,
    max_records_per_entry: Optional[int],
    s3_table_writer_func: Callable,
    table_slicer_func: Callable,
    s3_table_writer_kwargs: Optional[Dict[str, Any]] = None,
    content_type: ContentType = ContentType.PARQUET,
    **s3_client_kwargs,
) -> ManifestEntryList:

    # @retry decorator can't be pickled by Ray, so wrap upload in Retrying
    retrying = Retrying(
        wait=wait_random_exponential(multiplier=1, max=60),
        stop=stop_after_delay(30 * 60),
        retry=retry_if_exception_type(RetryableError),
    )

    manifest_entries = ManifestEntryList()
    table_record_count = get_table_length(table)

    if max_records_per_entry is None or not table_record_count:
        # write the whole table to a single s3 file
        manifest_entries = retrying(
            upload_table,
            table,
            f"{s3_url_prefix}",
            s3_file_system,
            s3_table_writer_func,
            s3_table_writer_kwargs,
            content_type,
            **s3_client_kwargs,
        )
    else:
        # iteratively write table slices
        table_slices = table_slicer_func(table, max_records_per_entry)
        for table_slice in table_slices:
            slice_entries = retrying(
                upload_table,
                table_slice,
                f"{s3_url_prefix}",
                s3_file_system,
                s3_table_writer_func,
                s3_table_writer_kwargs,
                content_type,
                **s3_client_kwargs,
            )
            manifest_entries.extend(slice_entries)

    return manifest_entries


@ray.remote
def _block_metadata(block: Block) -> BlockMetadata:
    return BlockAccessor.for_block(block).get_metadata(
        input_files=None,
        exec_stats=None,
    )


def _get_metadata(
    table: Union[LocalTable, DistributedDataset],
    write_paths: List[str],
    block_refs: List[ObjectRef[Block]],
) -> List[BlockMetadata]:
    metadata: List[BlockMetadata] = []
    if not block_refs:
        # this must be a local table - ensure it was written to only 1 file
        assert len(write_paths) == 1, (
            f"Expected table of type '{type(table)}' to be written to 1 "
            f"file, but found {len(write_paths)} files."
        )
        table_size = None
        table_size_func = TABLE_CLASS_TO_SIZE_FUNC.get(type(table))
        if table_size_func:
            table_size = table_size_func(table)
        else:
            logger.warning(f"Unable to estimate '{type(table)}' table size.")
        metadata.append(
            BlockMetadata(
                num_rows=get_table_length(table),
                size_bytes=table_size,
                schema=None,
                input_files=None,
                exec_stats=None,
            )
        )
    else:
        # TODO(pdames): Expose BlockList metadata getter from Ray Dataset?
        # ray 1.10
        # metadata = dataset._blocks.get_metadata()
        # ray 2.0.0dev
        metadata = table._plan.execute().get_metadata()
        if (
            not metadata
            or metadata[0].size_bytes is None
            or metadata[0].num_rows is None
        ):
            metadata_futures = [
                _block_metadata.remote(block_ref) for block_ref in block_refs
            ]
            metadata = ray.get(metadata_futures)
    return metadata


def upload_table(
    table: Union[LocalTable, DistributedDataset],
    s3_base_url: str,
    s3_file_system: s3fs.S3FileSystem,
    s3_table_writer_func: Callable,
    s3_table_writer_kwargs: Optional[Dict[str, Any]],
    content_type: ContentType = ContentType.PARQUET,
    **s3_client_kwargs,
) -> ManifestEntryList:
    """
    Writes the given table to 1 or more S3 files and return Redshift
    manifest entries describing the uploaded files.
    """
    if s3_table_writer_kwargs is None:
        s3_table_writer_kwargs = {}

    capture_object = CapturedBlockWritePaths()
    block_write_path_provider = UuidBlockWritePathProvider(capture_object)
    s3_table_writer_func(
        table,
        s3_base_url,
        s3_file_system,
        block_write_path_provider,
        content_type.value,
        **s3_table_writer_kwargs,
    )
    # TODO: Add a proper fix for block_refs and write_paths not persisting in Ray actors
    del block_write_path_provider
    block_refs = capture_object.block_refs()
    write_paths = capture_object.write_paths()
    metadata = _get_metadata(table, write_paths, block_refs)
    manifest_entries = ManifestEntryList()
    for block_idx, s3_url in enumerate(write_paths):
        try:
            manifest_entry = ManifestEntry.from_s3_obj_url(
                s3_url,
                metadata[block_idx].num_rows,
                metadata[block_idx].size_bytes,
                **s3_client_kwargs,
            )
            manifest_entries.append(manifest_entry)
        except ClientError as e:
            if e.response["Error"]["Code"] == "NoSuchKey":
                # s3fs may swallow S3 errors - we were probably throttled
                raise RetryableError(f"Retry table upload to: {s3_url}") from e
            raise NonRetryableError(f"Failed table upload to: {s3_url}") from e
    return manifest_entries


def download_manifest_entry(
    manifest_entry: ManifestEntry,
    token_holder: Optional[Dict[str, Any]] = None,
    table_type: TableType = TableType.PYARROW,
    column_names: Optional[List[str]] = None,
    include_columns: Optional[List[str]] = None,
    file_reader_kwargs_provider: Optional[ReadKwargsProvider] = None,
    content_type: Optional[ContentType] = None,
    content_encoding: Optional[ContentEncoding] = None,
) -> LocalTable:

    s3_client_kwargs = (
        {
            "aws_access_key_id": token_holder["accessKeyId"],
            "aws_secret_access_key": token_holder["secretAccessKey"],
            "aws_session_token": token_holder["sessionToken"],
        }
        if token_holder
        else {}
    )
    if not content_type:
        content_type = manifest_entry.meta.content_type
        assert (
            content_type
        ), f"Unknown content type for manifest entry: {manifest_entry}"
        content_type = ContentType(content_type)
    if not content_encoding:
        content_encoding = manifest_entry.meta.content_encoding
        assert (
            content_encoding
        ), f"Unknown content encoding for manifest entry: {manifest_entry}"
        content_encoding = ContentEncoding(content_encoding)
    s3_url = manifest_entry.uri
    if s3_url is None:
        s3_url = manifest_entry.url
    # @retry decorator can't be pickled by Ray, so wrap download in Retrying
    retrying = Retrying(
        wait=wait_random_exponential(multiplier=1, max=60),
        stop=stop_after_delay(30 * 60),
        retry=retry_if_not_exception_type(NonRetryableError),
    )
    table = retrying(
        read_file,
        s3_url,
        content_type,
        content_encoding,
        table_type,
        column_names,
        include_columns,
        file_reader_kwargs_provider,
        **s3_client_kwargs,
    )
    return table


def _download_manifest_entries(
    manifest: Manifest,
    token_holder: Optional[Dict[str, Any]] = None,
    table_type: TableType = TableType.PYARROW,
    column_names: Optional[List[str]] = None,
    include_columns: Optional[List[str]] = None,
    file_reader_kwargs_provider: Optional[ReadKwargsProvider] = None,
) -> LocalDataset:

    return [
        download_manifest_entry(
            e,
            token_holder,
            table_type,
            column_names,
            include_columns,
            file_reader_kwargs_provider,
        )
        for e in manifest.entries
    ]


def _download_manifest_entries_parallel(
    manifest: Manifest,
    token_holder: Optional[Dict[str, Any]] = None,
    table_type: TableType = TableType.PYARROW,
    max_parallelism: Optional[int] = None,
    column_names: Optional[List[str]] = None,
    include_columns: Optional[List[str]] = None,
    file_reader_kwargs_provider: Optional[ReadKwargsProvider] = None,
) -> LocalDataset:

    tables = []
    pool = multiprocessing.Pool(max_parallelism)
    downloader = partial(
        download_manifest_entry,
        token_holder=token_holder,
        table_type=table_type,
        column_names=column_names,
        include_columns=include_columns,
        file_reader_kwargs_provider=file_reader_kwargs_provider,
    )
    for table in pool.map(downloader, [e for e in manifest.entries]):
        tables.append(table)
    return tables


def download_manifest_entries(
    manifest: Manifest,
    token_holder: Optional[Dict[str, Any]] = None,
    table_type: TableType = TableType.PYARROW,
    max_parallelism: Optional[int] = 1,
    column_names: Optional[List[str]] = None,
    include_columns: Optional[List[str]] = None,
    file_reader_kwargs_provider: Optional[ReadKwargsProvider] = None,
) -> LocalDataset:

    if max_parallelism and max_parallelism <= 1:
        return _download_manifest_entries(
            manifest,
            token_holder,
            table_type,
            column_names,
            include_columns,
            file_reader_kwargs_provider,
        )
    else:
        return _download_manifest_entries_parallel(
            manifest,
            token_holder,
            table_type,
            max_parallelism,
            column_names,
            include_columns,
            file_reader_kwargs_provider,
        )


def upload(s3_url: str, body, **s3_client_kwargs) -> Dict[str, Any]:

    # TODO (pdames): add tenacity retrying
    parsed_s3_url = parse_s3_url(s3_url)
    s3 = s3_client_cache(None, **s3_client_kwargs)
    return s3.put_object(
        Body=body,
        Bucket=parsed_s3_url.bucket,
        Key=parsed_s3_url.key,
    )


def download(
    s3_url: str, fail_if_not_found: bool = True, **s3_client_kwargs
) -> Optional[Dict[str, Any]]:

    # TODO (pdames): add tenacity retrying
    parsed_s3_url = parse_s3_url(s3_url)
    s3 = s3_client_cache(None, **s3_client_kwargs)
    try:
        return s3.get_object(
            Bucket=parsed_s3_url.bucket,
            Key=parsed_s3_url.key,
        )
    except ClientError as e:
        if fail_if_not_found:
            raise
        else:
            if e.response["Error"]["Code"] != "404":
                if e.response["Error"]["Code"] != "NoSuchKey":
                    raise
            logger.info(f"file not found: {s3_url}")
    except s3.exceptions.NoSuchKey:
        if fail_if_not_found:
            raise
        else:
            logger.info(f"file not found: {s3_url}")
    return None<|MERGE_RESOLUTION|>--- conflicted
+++ resolved
@@ -43,7 +43,7 @@
 
 logger = logs.configure_deltacat_logger(logging.getLogger(__name__))
 
-# TODO(raghumdani): refactor redshift datasource to reuse the 
+# TODO(raghumdani): refactor redshift datasource to reuse the
 # same module for writing output files.
 class CapturedBlockWritePaths:
     def __init__(self):
@@ -75,12 +75,7 @@
     """Block write path provider implementation that writes each
     dataset block out to a file of the form: {base_path}/{uuid}
     """
-<<<<<<< HEAD
-
-    def __init__(self, capture_actor: CapturedBlockWritePaths):
-=======
     def __init__(self, capture_object: CapturedBlockWritePaths):
->>>>>>> 3196ceff
         self.write_paths: List[str] = []
         self.block_refs: List[ObjectRef[Block]] = []
         self.capture_object = capture_object
