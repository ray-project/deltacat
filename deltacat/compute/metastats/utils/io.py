import json
import logging
from collections import defaultdict
from typing import Any, Dict, List, Optional

import pyarrow
import ray

from deltacat import LocalTable, TableType, logs
from deltacat.aws import s3u as s3_utils
from deltacat.compute.compactor import DeltaAnnotated
from deltacat.compute.metastats.model.partition_stats_dict import PartitionStats
from deltacat.compute.stats.models.delta_column_stats import DeltaColumnStats
from deltacat.compute.stats.models.delta_stats import DeltaStats, DeltaStatsCacheMiss
from deltacat.compute.stats.models.delta_stats_cache_result import DeltaStatsCacheResult
from deltacat.compute.stats.models.stats_result import StatsResult
from deltacat.storage import Delta
from deltacat.storage import interface as unimplemented_deltacat_storage
from deltacat.utils.common import sha1_hexdigest

logger = logs.configure_deltacat_logger(logging.getLogger(__name__))


def cache_inflation_rate_data_for_delta_stats_ready(
    delta_stats_processed_list, inflation_rate_stats_s3_url, deltacat_storage
):
    meta_stats_processed_list: Dict[int, int] = {}

    for key, value in delta_stats_processed_list.items():
        delta_locator = value.column_stats[0].manifest_stats.delta_locator
        delta_meta_count = 0
        manifest = deltacat_storage.get_delta_manifest(delta_locator)
        delta = Delta.of(delta_locator, None, None, None, manifest)
        for entry in delta.manifest.entries:
            delta_meta_count += entry.meta.content_length
        meta_stats_processed_list[delta.stream_position] = delta_meta_count

    cache_inflation_rate_res = dict()

    for key, value in delta_stats_processed_list.items():
        delta_stats_pyarrow_bytes_sum = 0
        delta_stats_row_count = 0
        for column_stats in (
            delta_stats_processed_list[key].column_stats[0].manifest_stats.stats
        ):
            delta_stats_row_count += column_stats.get("rowCount")
        for stats in delta_stats_processed_list[key].get("column_stats"):

            delta_stats_pyarrow_bytes_sum += stats.get("stats").get("pyarrowTableBytes")
        cache_inflation_rate_res[key] = [
            meta_stats_processed_list[key],
            delta_stats_row_count,
            delta_stats_pyarrow_bytes_sum,
        ]

    if inflation_rate_stats_s3_url:
        logger.warning(
            f"reading previous inflation rate stats from: {inflation_rate_stats_s3_url}"
        )

        result = s3_utils.download(inflation_rate_stats_s3_url, fail_if_not_found=False)

        prev_inflation_rate_stats = dict()
        if result:
            json_str = result["Body"].read().decode("utf-8")
            prev_inflation_rate_stats_read = json.loads(json_str)
            prev_inflation_rate_stats = (
                prev_inflation_rate_stats_read
                if prev_inflation_rate_stats_read
                else dict()
            )
            logger.debug(
                f"read stats completion info: {prev_inflation_rate_stats_read}"
            )
        logger.debug(
            f"writing inflation rate info to S3: {inflation_rate_stats_s3_url}"
        )
        prev_inflation_rate_stats.update(cache_inflation_rate_res)
        logger.debug(
            f"writing current inflation rate info to S3: {prev_inflation_rate_stats}"
        )
        s3_utils.upload(
            inflation_rate_stats_s3_url, json.dumps(prev_inflation_rate_stats)
        )
    else:
        logger.warning(
            f"No valid s3 url received to cache inflation rate stats, got {inflation_rate_stats_s3_url}"
        )


def read_cached_partition_stats(
    partition_canonical_string: str, stat_results_s3_bucket: str
):
    partition_stats_url = get_partition_stats_s3_url(
        partition_canonical_string, stat_results_s3_bucket
    )
    logger.info(f"reading partition stats completion file from: {partition_stats_url}")

    result = s3_utils.download(partition_stats_url, fail_if_not_found=False)
    delta_stats_cache_res_map: Dict[int, List[DeltaStatsCacheResult]] = {}
    if result:
        json_str = result["Body"].read().decode("utf-8")
        partition_stats_str = json.loads(json_str)
        delta_stats_cache_res_map = get_delta_stats_from_partition_stats(
            partition_stats_str
        )

    return delta_stats_cache_res_map


def get_partition_stats_s3_url(
    partition_canonical_string: str, stat_results_s3_bucket: str
):
    stats_partition_canonical_string = f"{partition_canonical_string}"
    stats_partition_hexdigest = sha1_hexdigest(
        stats_partition_canonical_string.encode("utf-8")
    )
    base_path = s3_utils.parse_s3_url(stat_results_s3_bucket).url

    return f"{base_path}/{stats_partition_hexdigest}.json"


def get_delta_stats_from_partition_stats(partition_stats_str: str):

    partition_stats = PartitionStats.build_from_dict(partition_stats_str)

    found_columns_stats_map: Dict[int, List[DeltaStatsCacheResult]] = {}
    for stream_position, delta_stats in partition_stats.delta_stats.items():
        found_columns_stats: List[DeltaColumnStats] = []
        missed_columns: List[str] = []
        for cs in delta_stats.column_stats:
            if cs.manifest_stats:
                found_columns_stats.append(cs)
            else:
                missed_columns.append(cs.column)

        delta_locator = delta_stats.column_stats[0].manifest_stats.delta_locator
        found_stats: Optional[DeltaStats] = (
            DeltaStats.of(found_columns_stats) if found_columns_stats else None
        )
        missed_stats: Optional[DeltaStatsCacheMiss] = (
            DeltaStatsCacheMiss(missed_columns, delta_locator)
            if missed_columns
            else None
        )
        delta_stats_cache_res = DeltaStatsCacheResult.of(found_stats, missed_stats)
        found_columns_stats_map[int(stream_position)] = delta_stats_cache_res
    return found_columns_stats_map


def cache_partition_stats_to_s3(
    stat_results_s3_bucket, delta_stream_range_stats, partition_canonical_string
):
    partition_stats = PartitionStats.of(
        delta_stream_range_stats, partition_canonical_string
    )
    logger.info(f"writing partition stats completion for {partition_canonical_string}")
    partition_stats_completion_file_s3_url = get_partition_stats_s3_url(
        partition_canonical_string, stat_results_s3_bucket
    )
    s3_utils.upload(
        partition_stats_completion_file_s3_url, str(json.dumps(partition_stats))
    )
    logger.debug(
        f"stats completion file written to: {partition_stats_completion_file_s3_url}"
    )


@ray.remote
def collect_stats_by_columns(
    delta_annotated: DeltaAnnotated,
    columns_to_compute: Optional[List[str]] = None,
    deltacat_storage=unimplemented_deltacat_storage,
<<<<<<< HEAD
    **kwargs,
=======
    deltacat_storage_kwargs: Optional[Dict[str, Any]] = None,
>>>>>>> 9ae35f1b
) -> Dict[str, Any]:
    """Materializes one manifest entry at a time to save memory usage and calculate stats from each of its columns.

    Args:
        delta: A delta object to calculate stats for
        columns_to_compute: Columns to calculate stats for. If not provided, all columns are considered.
        deltacat_storage: Client implementation of the DeltaCAT storage interface

    Returns:
        A delta wide stats container
    """
    total_tables_size = 0

    # Mapping of column_name -> [stats_file_idx_1, stats_file_idx_2, ... stats_file_idx_n]
    column_stats_map = defaultdict(
        lambda: [[None, None]] * len(delta_annotated["manifest"].get("entries"))
    )
    src_da_entries = delta_annotated["manifest"].get("entries")
    manifest_annotations = delta_annotated["annotations"]
    for file_idx, manifest in enumerate(src_da_entries):
        entry_pyarrow_table: LocalTable = (
            deltacat_storage.download_delta_manifest_entry(
                delta_annotated,
                file_idx,
                TableType.PYARROW,
                columns_to_compute,
                equivalent_table_types="uncompacted",
<<<<<<< HEAD
                **kwargs,
=======
                **deltacat_storage_kwargs,
>>>>>>> 9ae35f1b
            )
        )
        assert isinstance(entry_pyarrow_table, pyarrow.Table), (
            f"Stats collection is only supported for PyArrow tables, but received a table of "
            f"type '{type(entry_pyarrow_table)}' for manifest entry {file_idx} of delta: {delta_annotated.locator}."
        )
        total_tables_size += entry_pyarrow_table.nbytes
        if not columns_to_compute:
            columns_to_compute = entry_pyarrow_table.column_names

        for column_idx, pyarrow_column in enumerate(entry_pyarrow_table.columns):
            column_name = columns_to_compute[column_idx]
            origin_delta_stream_position = manifest_annotations[file_idx][-1]
            column_stats_map[column_name][file_idx] = [
                StatsResult.of(len(pyarrow_column), pyarrow_column.nbytes),
                origin_delta_stream_position,
            ]

    return column_stats_map<|MERGE_RESOLUTION|>--- conflicted
+++ resolved
@@ -171,11 +171,7 @@
     delta_annotated: DeltaAnnotated,
     columns_to_compute: Optional[List[str]] = None,
     deltacat_storage=unimplemented_deltacat_storage,
-<<<<<<< HEAD
-    **kwargs,
-=======
     deltacat_storage_kwargs: Optional[Dict[str, Any]] = None,
->>>>>>> 9ae35f1b
 ) -> Dict[str, Any]:
     """Materializes one manifest entry at a time to save memory usage and calculate stats from each of its columns.
 
@@ -203,11 +199,7 @@
                 TableType.PYARROW,
                 columns_to_compute,
                 equivalent_table_types="uncompacted",
-<<<<<<< HEAD
-                **kwargs,
-=======
                 **deltacat_storage_kwargs,
->>>>>>> 9ae35f1b
             )
         )
         assert isinstance(entry_pyarrow_table, pyarrow.Table), (
