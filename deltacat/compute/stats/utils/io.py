import logging
from collections import defaultdict
from typing import Any, Dict, List, Optional

import pyarrow
import ray

from deltacat import LocalTable, TableType, logs
from deltacat.compute.stats.models.delta_column_stats import DeltaColumnStats
from deltacat.compute.stats.models.delta_stats import DeltaStats, DeltaStatsCacheMiss
from deltacat.compute.stats.models.delta_stats_cache_result import DeltaStatsCacheResult
from deltacat.compute.stats.models.manifest_entry_stats import ManifestEntryStats
from deltacat.compute.stats.models.stats_result import StatsResult
from deltacat.compute.stats.utils.intervals import DeltaRange
from deltacat.compute.stats.utils.manifest_stats_file import (
    read_manifest_stats_by_columns,
    write_manifest_stats_file,
)
from deltacat.storage import Delta, DeltaLocator, PartitionLocator
from deltacat.storage import interface as unimplemented_deltacat_storage

logger = logs.configure_deltacat_logger(logging.getLogger(__name__))


@ray.remote
def read_cached_delta_stats(
    delta: Delta, columns_to_fetch: List[str], stat_results_s3_bucket: str
):
    """Read delta stats that are cached in S3

    This Ray distributed task reads delta stats from a file system (i.e. S3) based on specified columns.
    Stats are extracted from columns that are found (cache hit), while columns that are missing
    from the file system will record their column names and the delta locator as a cache miss.

    Args:
        delta: The delta object to look up
        columns_to_fetch: Columns to look up for this delta
        stat_results_s3_bucket: The S3 bucket name
    """

    delta_locator = DeltaLocator.of(delta.partition_locator, delta.stream_position)
    column_stats_completion_info: List[
        DeltaColumnStats
    ] = read_manifest_stats_by_columns(
        stat_results_s3_bucket, columns_to_fetch, delta_locator
    )

    found_columns_stats: List[DeltaColumnStats] = []
    missed_columns: List[str] = []
    for column_stats in column_stats_completion_info:
        if column_stats.manifest_stats:
            found_columns_stats.append(column_stats)
        else:
            missed_columns.append(column_stats.column)

    found_stats: Optional[DeltaStats] = (
        DeltaStats.of(found_columns_stats) if found_columns_stats else None
    )
    missed_stats: Optional[DeltaStatsCacheMiss] = (
        DeltaStatsCacheMiss(missed_columns, delta.locator) if missed_columns else None
    )

    return DeltaStatsCacheResult.of(found_stats, missed_stats)


@ray.remote
def cache_delta_column_stats(
    stat_results_s3_bucket: str, dataset_column: DeltaColumnStats
) -> None:
    """Ray distributed task to cache the delta column stats into a file system (i.e. S3).

    Args:
        stat_results_s3_bucket: The S3 bucket name
        dataset_column: Column-oriented stats for a given delta
    """
    write_manifest_stats_file(
        stat_results_s3_bucket, dataset_column.column, dataset_column.manifest_stats
    )


@ray.remote
def get_delta_stats(
    delta_locator: DeltaLocator,
    columns: Optional[List[str]] = None,
    deltacat_storage=unimplemented_deltacat_storage,
<<<<<<< HEAD
    **kwargs,
=======
    deltacat_storage_kwargs: Optional[Dict[str, Any]] = None,
>>>>>>> 9ae35f1b
) -> DeltaStats:
    """Ray distributed task to compute and collect stats for a requested delta.
    If no columns are requested, stats will be computed for all columns.
    Args:
        delta_locator: A reference to the delta
        columns: Column names to specify for this delta. If not provided, all columns are considered.
        deltacat_storage: Client implementation of the DeltaCAT storage interface
    Returns:
        A delta wide stats container
    """

<<<<<<< HEAD
    manifest = deltacat_storage.get_delta_manifest(delta_locator, **kwargs)
=======
    manifest = deltacat_storage.get_delta_manifest(
        delta_locator, **deltacat_storage_kwargs
    )
>>>>>>> 9ae35f1b
    delta = Delta.of(delta_locator, None, None, None, manifest)
    return _collect_stats_by_columns(
        delta, columns, deltacat_storage, deltacat_storage_kwargs
    )


@ray.remote
def get_deltas_from_range(
    source_partition_locator: PartitionLocator,
    start_position_inclusive: DeltaRange,
    end_position_inclusive: DeltaRange,
    deltacat_storage=unimplemented_deltacat_storage,
    **kwargs,
) -> List[Delta]:
    """Looks up deltas in the specified partition using Ray, given both starting and ending delta stream positions.

    Args:
        source_partition_locator: Reference to the partition locator tied to the given delta stream positions
        start_position_inclusive: Starting stream position of a range interval.
            Can be an int type to represent a closed bounded range, or a None type to represent unbounded infinity.
        end_position_inclusive: Ending stream position of a range interval.
            Can be an int type to represent a closed bounded range, or a None type to represent unbounded infinity.
        deltacat_storage: Client implementation of the DeltaCAT storage interface

    Returns:
        a list of delta objects
    """

    namespace, partition_values = (
        source_partition_locator.namespace,
        source_partition_locator.partition_values,
    )
    table_name, table_version = (
        source_partition_locator.table_name,
        source_partition_locator.table_version,
    )
    deltas_list_result = deltacat_storage.list_deltas(
        namespace,
        table_name,
        partition_values,
        table_version,
        start_position_inclusive,
        end_position_inclusive,
        ascending_order=True,
        include_manifest=False,
        **kwargs,
    )
    return deltas_list_result.all_items()


def _collect_stats_by_columns(
    delta: Delta,
    columns_to_compute: Optional[List[str]] = None,
    deltacat_storage=unimplemented_deltacat_storage,
<<<<<<< HEAD
    **kwargs,
=======
    deltacat_storage_kwargs: Optional[Dict[str, Any]] = None,
>>>>>>> 9ae35f1b
) -> DeltaStats:
    """Materializes one manifest entry at a time to save memory usage and calculate stats from each of its columns.
    Args:
        delta: A delta object to calculate stats for
        columns_to_compute: Columns to calculate stats for. If not provided, all columns are considered.
        deltacat_storage: Client implementation of the DeltaCAT storage interface
    Returns:
        A delta wide stats container
    """
    assert (
        delta.manifest is not None
    ), f"Manifest should not be missing from delta for stats calculation: {delta}"

    # Mapping of column_name -> [stats_file_idx_1, stats_file_idx_2, ... stats_file_idx_n]
    column_stats_map: Dict[str, List[Optional[StatsResult]]] = defaultdict(
        lambda: [None] * len(delta.manifest.entries)
    )

    total_tables_size = 0
    for file_idx, manifest in enumerate(delta.manifest.entries):
        entry_pyarrow_table: LocalTable = (
            deltacat_storage.download_delta_manifest_entry(
                delta,
                file_idx,
                TableType.PYARROW,
                columns_to_compute,
<<<<<<< HEAD
                **kwargs,
=======
                **deltacat_storage_kwargs,
>>>>>>> 9ae35f1b
            )
        )
        assert isinstance(entry_pyarrow_table, pyarrow.Table), (
            f"Stats collection is only supported for PyArrow tables, but received a table of "
            f"type '{type(entry_pyarrow_table)}' for manifest entry {file_idx} of delta: {delta.locator}."
        )
        total_tables_size += entry_pyarrow_table.nbytes
        if not columns_to_compute:
            columns_to_compute = entry_pyarrow_table.column_names

        for column_idx, pyarrow_column in enumerate(entry_pyarrow_table.columns):
            column_name = columns_to_compute[column_idx]
            column_stats_map[column_name][file_idx] = StatsResult.of(
                len(pyarrow_column), pyarrow_column.nbytes
            )

    # Add column-wide stats for a list of tables, these will be used for caching and retrieving later
    delta_ds_column_stats: List[DeltaColumnStats] = _to_dataset_column_stats(
        delta.locator, columns_to_compute, column_stats_map
    )

    dataset_stats: DeltaStats = DeltaStats.of(delta_ds_column_stats)

    # Quick validation for calculations
    assert dataset_stats.stats.pyarrow_table_bytes == total_tables_size, (
        f"Expected the size of all PyArrow tables ({total_tables_size} bytes) "
        f"to match the sum of each of its columns ({dataset_stats.stats.pyarrow_table_bytes} bytes)"
    )

    return dataset_stats


def _to_dataset_column_stats(
    delta_locator: DeltaLocator,
    column_names: List[str],
    column_manifest_map: Dict[str, List[Optional[StatsResult]]],
) -> List[DeltaColumnStats]:
    dataset_stats: List[DeltaColumnStats] = []
    for column_name in column_names:
        column_manifest_stats = ManifestEntryStats.of(
            column_manifest_map[column_name], delta_locator
        )
        dataset_column_stats = DeltaColumnStats.of(column_name, column_manifest_stats)
        dataset_stats.append(dataset_column_stats)
    return dataset_stats<|MERGE_RESOLUTION|>--- conflicted
+++ resolved
@@ -83,11 +83,7 @@
     delta_locator: DeltaLocator,
     columns: Optional[List[str]] = None,
     deltacat_storage=unimplemented_deltacat_storage,
-<<<<<<< HEAD
-    **kwargs,
-=======
     deltacat_storage_kwargs: Optional[Dict[str, Any]] = None,
->>>>>>> 9ae35f1b
 ) -> DeltaStats:
     """Ray distributed task to compute and collect stats for a requested delta.
     If no columns are requested, stats will be computed for all columns.
@@ -99,13 +95,9 @@
         A delta wide stats container
     """
 
-<<<<<<< HEAD
-    manifest = deltacat_storage.get_delta_manifest(delta_locator, **kwargs)
-=======
     manifest = deltacat_storage.get_delta_manifest(
         delta_locator, **deltacat_storage_kwargs
     )
->>>>>>> 9ae35f1b
     delta = Delta.of(delta_locator, None, None, None, manifest)
     return _collect_stats_by_columns(
         delta, columns, deltacat_storage, deltacat_storage_kwargs
@@ -160,11 +152,7 @@
     delta: Delta,
     columns_to_compute: Optional[List[str]] = None,
     deltacat_storage=unimplemented_deltacat_storage,
-<<<<<<< HEAD
-    **kwargs,
-=======
     deltacat_storage_kwargs: Optional[Dict[str, Any]] = None,
->>>>>>> 9ae35f1b
 ) -> DeltaStats:
     """Materializes one manifest entry at a time to save memory usage and calculate stats from each of its columns.
     Args:
@@ -191,11 +179,7 @@
                 file_idx,
                 TableType.PYARROW,
                 columns_to_compute,
-<<<<<<< HEAD
-                **kwargs,
-=======
                 **deltacat_storage_kwargs,
->>>>>>> 9ae35f1b
             )
         )
         assert isinstance(entry_pyarrow_table, pyarrow.Table), (
