import importlib
from contextlib import nullcontext
import numpy as np
import functools
import logging
import ray
import time
import json

from deltacat.compute.compactor_v2.model.merge_file_group import (
    RemoteMergeFileGroupsProvider,
)
from deltacat.compute.compactor_v2.model.hash_bucket_input import HashBucketInput

from deltacat.compute.compactor_v2.model.merge_input import MergeInput

from deltacat.aws import s3u as s3_utils
import pyarrow.compute as pc
from deltacat.types.media import StorageType
import pyarrow as pa
import deltacat
from deltacat import logs
<<<<<<< HEAD
from deltacat.compute.compactor.utils import system_columns as sc

from deltacat.storage import (
    DeltaType,
)
from deltacat.compute.compactor import (
    PyArrowWriteResult,
    RoundCompletionInfo,
)
from deltacat.compute.compactor_v2.model.merge_input import MergeInput
=======
from deltacat.compute.compactor import PyArrowWriteResult, RoundCompletionInfo
>>>>>>> eb52217e
from deltacat.compute.compactor_v2.model.merge_result import MergeResult
from deltacat.compute.compactor_v2.model.hash_bucket_result import HashBucketResult
from deltacat.compute.compactor.model.materialize_result import MaterializeResult
<<<<<<< HEAD
from deltacat.compute.compactor_v2.model.prepare_delete_input import PrepareDeleteInput
=======
from deltacat.compute.compactor_v2.utils.merge import (
    generate_local_merge_input,
)
>>>>>>> eb52217e
from deltacat.storage import (
    Delta,
    DeltaLocator,
    Partition,
)
from deltacat.compute.compactor import (
    DeltaAnnotated,
    DeltaFileEnvelope,
)
from deltacat.compute.compactor.model.compact_partition_params import (
    CompactPartitionParams,
)
from deltacat.utils.ray_utils.concurrency import (
    invoke_parallel,
    task_resource_options_provider,
)
from deltacat.compute.compactor_v2.steps import merge as mg
from deltacat.compute.compactor_v2.steps import hash_bucket as hb
from deltacat.compute.compactor_v2.steps import prepare_delete as pd
from deltacat.compute.compactor_v2.utils import io
from deltacat.compute.compactor.utils import round_completion_file as rcf

from typing import List, Optional, Tuple
from collections import defaultdict
from deltacat.compute.compactor.model.compaction_session_audit_info import (
    CompactionSessionAuditInfo,
)
from deltacat.utils.resources import (
    get_current_process_peak_memory_usage_in_bytes,
)
from deltacat.compute.compactor_v2.utils.task_options import (
    hash_bucket_resource_options_provider,
    merge_resource_options_provider,
)
from deltacat.compute.compactor.model.compactor_version import CompactorVersion

if importlib.util.find_spec("memray"):
    import memray


logger = logs.configure_deltacat_logger(logging.getLogger(__name__))


def compact_partition(params: CompactPartitionParams, **kwargs) -> Optional[str]:

    assert (
        params.hash_bucket_count is not None and params.hash_bucket_count >= 1
    ), "hash_bucket_count is a required arg for compactor v2"

    with memray.Tracker(
        f"compaction_partition.bin"
    ) if params.enable_profiler else nullcontext():
        (new_partition, new_rci, new_rcf_partition_locator,) = _execute_compaction(
            params,
            **kwargs,
        )

        logger.info(
            f"Partition-{params.source_partition_locator} -> "
            f"Compaction session data processing completed"
        )
        round_completion_file_s3_url = None
        if new_partition:
            logger.info(f"Committing compacted partition to: {new_partition.locator}")
            partition = params.deltacat_storage.commit_partition(
                new_partition, **params.deltacat_storage_kwargs
            )
            logger.info(f"Committed compacted partition: {partition}")

            round_completion_file_s3_url = rcf.write_round_completion_file(
                params.compaction_artifact_s3_bucket,
                new_rcf_partition_locator,
                new_rci,
                **params.s3_client_kwargs,
            )
        else:
            logger.warn("No new partition was committed during compaction.")

        logger.info(
            f"Completed compaction session for: {params.source_partition_locator}"
        )
        return round_completion_file_s3_url

def append_spos_col(table: pa.Table, delta_stream_position: int) -> pa.Table:
    table = table.append_column(
        "spos", pa.array(np.repeat(delta_stream_position, len(table)))
    )
    return table

def _execute_compaction(
    params: CompactPartitionParams, **kwargs
) -> Tuple[Optional[Partition], Optional[RoundCompletionInfo], Optional[str]]:

    rcf_source_partition_locator = (
        params.rebase_source_partition_locator or params.source_partition_locator
    )

    base_audit_url = rcf_source_partition_locator.path(
        f"s3://{params.compaction_artifact_s3_bucket}/compaction-audit"
    )
    audit_url = f"{base_audit_url}.json"
    logger.info(f"Compaction audit will be written to {audit_url}")
    compaction_audit = (
        CompactionSessionAuditInfo(deltacat.__version__, ray.__version__, audit_url)
        .set_hash_bucket_count(params.hash_bucket_count)
        .set_compactor_version(CompactorVersion.V2.value)
    )

    compaction_start = time.monotonic()

    task_max_parallelism = params.task_max_parallelism

    if params.pg_config:
        logger.info(
            "pg_config specified. Tasks will be scheduled in a placement group."
        )
        cluster_resources = params.pg_config.resource
        cluster_cpus = cluster_resources["CPU"]
        cluster_memory = cluster_resources["memory"]
        task_max_parallelism = cluster_cpus
        compaction_audit.set_total_cluster_memory_bytes(cluster_memory)

    # read the results from any previously completed compaction round
    round_completion_info = None
    high_watermark = None
    previous_compacted_delta_manifest = None

    if not params.rebase_source_partition_locator:
        round_completion_info = rcf.read_round_completion_file(
            params.compaction_artifact_s3_bucket,
            params.source_partition_locator,
            **params.s3_client_kwargs,
        )
        if not round_completion_info:
            logger.info(
                f"Both rebase partition and round completion file not found. Performing an entire backfill on source."
            )
        else:
            compacted_delta_locator = round_completion_info.compacted_delta_locator

            previous_compacted_delta_manifest = (
                params.deltacat_storage.get_delta_manifest(
                    compacted_delta_locator, **params.deltacat_storage_kwargs
                )
            )

            high_watermark = round_completion_info.high_watermark
            logger.info(f"Setting round completion high watermark: {high_watermark}")
            assert (
                params.hash_bucket_count == round_completion_info.hash_bucket_count
            ), (
                "The hash bucket count has changed. "
                "Kindly run rebase compaction and trigger incremental again. "
                f"Hash Bucket count in RCF={round_completion_info.hash_bucket_count} "
                f"not equal to Hash bucket count in args={params.hash_bucket_count}."
            )

        logger.info(f"Round completion file: {round_completion_info}")

    delta_discovery_start = time.monotonic()

    input_deltas = io.discover_deltas(
        params.source_partition_locator,
        params.last_stream_position_to_compact,
        params.rebase_source_partition_locator,
        params.rebase_source_partition_high_watermark,
        high_watermark,
        params.deltacat_storage,
        params.deltacat_storage_kwargs,
        params.list_deltas_kwargs,
    )

    uniform_deltas = io.create_uniform_input_deltas(
        input_deltas=input_deltas,
        hash_bucket_count=params.hash_bucket_count,
        compaction_audit=compaction_audit,
        deltacat_storage=params.deltacat_storage,
        previous_inflation=params.previous_inflation,
        min_delta_bytes=params.min_delta_bytes_in_batch,
        min_file_counts=params.min_files_in_batch,
        # disable input split during rebase as the rebase files are already uniform
        enable_input_split=params.rebase_source_partition_locator is None,
        deltacat_storage_kwargs=params.deltacat_storage_kwargs,
    )

    delta_discovery_end = time.monotonic()

    compaction_audit.set_uniform_deltas_created(len(uniform_deltas))
    compaction_audit.set_delta_discovery_time_in_seconds(
        delta_discovery_end - delta_discovery_start
    )

    s3_utils.upload(
        compaction_audit.audit_url,
        str(json.dumps(compaction_audit)),
        **params.s3_client_kwargs,
    )

    if not input_deltas:
        logger.info("No input deltas found to compact.")
        return None, None, None

<<<<<<< HEAD
    delete_spos_to_obj_ref = defaultdict()
    delete_annotated_deltas_only: List[DeltaAnnotated] = []
    delete_columns = ['col_1']
    for i, annotated_delta in enumerate(uniform_deltas):
        annotations = annotated_delta.annotations
        annotation_delta_type = annotations[0].annotation_delta_type
        if annotation_delta_type is DeltaType.DELETE:
            delete_annotated_deltas_only.append(annotated_delta)
    delete_table = []
    all_deletes_and_spos = None
    for delete_annotated_delta in delete_annotated_deltas_only:
        del_delta = params.deltacat_storage.download_delta(
            delete_annotated_delta,
            max_parallelism=1,
            file_reader_kwargs_provider=params.read_kwargs_provider,
            columns=delete_columns,
            storage_type=StorageType.LOCAL,
            **params.deltacat_storage_kwargs,
        )
        for idx, table in enumerate(del_delta):
            del_delta[idx] = sc.append_stream_position_column(table,(pa.array(np.repeat(delete_annotated_delta.stream_position, len(table)))))
        delete_table.extend(del_delta)
    if len(delete_table) > 0:
        all_deletes_and_spos = pa.concat_tables(delete_table)
    for delete_annotated_delta in delete_annotated_deltas_only:
        spos = annotated_delta.stream_position
        if all_deletes_and_spos:
            delete_spos_to_obj_ref[spos] = ray.put(all_deletes_and_spos)

    hb_options_provider = functools.partial(
        task_resource_options_provider,
        pg_config=params.pg_config,
        resource_amount_provider=hash_bucket_resource_options_provider,
        previous_inflation=params.previous_inflation,
        average_record_size_bytes=params.average_record_size_bytes,
        primary_keys=params.primary_keys,
        ray_custom_resources=params.ray_custom_resources,
    )

    hb_start = time.monotonic()

    def hash_bucket_input_provider(index, item):
        return {
            "input": HashBucketInput.of(
                item,
                primary_keys=params.primary_keys,
                num_hash_buckets=params.hash_bucket_count,
                num_hash_groups=params.hash_group_count,
                enable_profiler=params.enable_profiler,
                metrics_config=params.metrics_config,
                read_kwargs_provider=params.read_kwargs_provider,
                object_store=params.object_store,
                deltacat_storage=params.deltacat_storage,
                deltacat_storage_kwargs=params.deltacat_storage_kwargs,
            )
        }

    hb_tasks_pending = invoke_parallel(
        items=uniform_deltas,
        ray_task=hb.hash_bucket,
        max_parallelism=task_max_parallelism,
        options_provider=hb_options_provider,
        kwargs_provider=hash_bucket_input_provider,
    )

    hb_invoke_end = time.monotonic()

    logger.info(f"Getting {len(hb_tasks_pending)} hash bucket results...")
    hb_results: List[HashBucketResult] = ray.get(hb_tasks_pending)
    logger.info(f"Got {len(hb_results)} hash bucket results.")
    hb_end = time.monotonic()

    # we use time.time() here because time.monotonic() has no reference point
    # whereas time.time() measures epoch seconds. Hence, it will be reasonable
    # to compare time.time()s captured in different nodes.
    hb_results_retrieved_at = time.time()

    telemetry_time_hb = compaction_audit.save_step_stats(
        CompactionSessionAuditInfo.HASH_BUCKET_STEP_NAME,
        hb_results,
        hb_results_retrieved_at,
        hb_invoke_end - hb_start,
        hb_end - hb_start,
    )

    s3_utils.upload(
        compaction_audit.audit_url,
        str(json.dumps(compaction_audit)),
        **params.s3_client_kwargs,
    )

    all_hash_group_idx_to_obj_id = defaultdict(list)
    all_hash_group_idx_to_size_bytes = defaultdict(int)
    all_hash_group_idx_to_num_rows = defaultdict(int)
    hb_data_processed_size_bytes = np.int64(0)
    total_hb_record_count = np.int64(0)

    # initialize all hash groups
    for hb_group in range(params.hash_group_count):
        all_hash_group_idx_to_num_rows[hb_group] = 0
        all_hash_group_idx_to_obj_id[hb_group] = []
        all_hash_group_idx_to_size_bytes[hb_group] = 0

    for hb_result in hb_results:
        hb_data_processed_size_bytes += hb_result.hb_size_bytes
        total_hb_record_count += hb_result.hb_record_count

        for hash_group_index, object_id_size_tuple in enumerate(
            hb_result.hash_bucket_group_to_obj_id_tuple
        ):
            if object_id_size_tuple:
                all_hash_group_idx_to_obj_id[hash_group_index].append(
                    object_id_size_tuple[0]
                )
                all_hash_group_idx_to_size_bytes[
                    hash_group_index
                ] += object_id_size_tuple[1].item()
                all_hash_group_idx_to_num_rows[
                    hash_group_index
                ] += object_id_size_tuple[2].item()

    logger.info(
        f"Got {total_hb_record_count} hash bucket records from hash bucketing step..."
    )

    compaction_audit.set_input_records(total_hb_record_count.item())
    compaction_audit.set_hash_bucket_processed_size_bytes(
        hb_data_processed_size_bytes.item()
    )

=======
>>>>>>> eb52217e
    # create a new stream for this round
    compacted_stream_locator = params.destination_partition_locator.stream_locator
    compacted_stream = params.deltacat_storage.get_stream(
        compacted_stream_locator.namespace,
        compacted_stream_locator.table_name,
        compacted_stream_locator.table_version,
        **params.deltacat_storage_kwargs,
    )
    compacted_partition = params.deltacat_storage.stage_partition(
        compacted_stream,
        params.destination_partition_locator.partition_values,
        **params.deltacat_storage_kwargs,
    )

    hb_options_provider = functools.partial(
        task_resource_options_provider,
        pg_config=params.pg_config,
        resource_amount_provider=hash_bucket_resource_options_provider,
        previous_inflation=params.previous_inflation,
        average_record_size_bytes=params.average_record_size_bytes,
        primary_keys=params.primary_keys,
        ray_custom_resources=params.ray_custom_resources,
    )

<<<<<<< HEAD
    def merge_input_provider(index, item):
        return {
            "input": MergeInput.of(
                dfe_groups_refs=item[1],
                write_to_partition=compacted_partition,
                compacted_file_content_type=params.compacted_file_content_type,
                primary_keys=params.primary_keys,
                sort_keys=params.sort_keys,
                merge_task_index=index,
                hash_bucket_count=params.hash_bucket_count,
                drop_duplicates=params.drop_duplicates,
                hash_group_index=item[0],
                num_hash_groups=params.hash_group_count,
                max_records_per_output_file=params.records_per_compacted_file,
                enable_profiler=params.enable_profiler,
                metrics_config=params.metrics_config,
                s3_table_writer_kwargs=params.s3_table_writer_kwargs,
                read_kwargs_provider=params.read_kwargs_provider,
                round_completion_info=round_completion_info,
                object_store=params.object_store,
                deltacat_storage=params.deltacat_storage,
                deltacat_storage_kwargs=params.deltacat_storage_kwargs,
                spos_to_obj_ref=delete_spos_to_obj_ref,
            )
        }
=======
    total_input_records_count = np.int64(0)
    total_hb_record_count = np.int64(0)
    telemetry_time_hb = 0
    if params.hash_bucket_count == 1:
        merge_start = time.monotonic()
        local_merge_input = generate_local_merge_input(
            params, uniform_deltas, compacted_partition, round_completion_info
        )
        local_merge_result = ray.get(mg.merge.remote(local_merge_input))
        total_input_records_count += local_merge_result.input_record_count
        merge_results = [local_merge_result]
        merge_invoke_end = time.monotonic()
    else:
        hb_start = time.monotonic()

        def hash_bucket_input_provider(index, item):
            return {
                "input": HashBucketInput.of(
                    item,
                    primary_keys=params.primary_keys,
                    hb_task_index=index,
                    num_hash_buckets=params.hash_bucket_count,
                    num_hash_groups=params.hash_group_count,
                    enable_profiler=params.enable_profiler,
                    metrics_config=params.metrics_config,
                    read_kwargs_provider=params.read_kwargs_provider,
                    object_store=params.object_store,
                    deltacat_storage=params.deltacat_storage,
                    deltacat_storage_kwargs=params.deltacat_storage_kwargs,
                )
            }

        all_hash_group_idx_to_obj_id = defaultdict(list)
        all_hash_group_idx_to_size_bytes = defaultdict(int)
        all_hash_group_idx_to_num_rows = defaultdict(int)
        hb_tasks_pending = invoke_parallel(
            items=uniform_deltas,
            ray_task=hb.hash_bucket,
            max_parallelism=task_max_parallelism,
            options_provider=hb_options_provider,
            kwargs_provider=hash_bucket_input_provider,
        )
>>>>>>> eb52217e

        hb_invoke_end = time.monotonic()

        logger.info(f"Getting {len(hb_tasks_pending)} hash bucket results...")
        hb_results: List[HashBucketResult] = ray.get(hb_tasks_pending)
        logger.info(f"Got {len(hb_results)} hash bucket results.")
        hb_end = time.monotonic()

        # we use time.time() here because time.monotonic() has no reference point
        # whereas time.time() measures epoch seconds. Hence, it will be reasonable
        # to compare time.time()s captured in different nodes.
        hb_results_retrieved_at = time.time()

        telemetry_time_hb = compaction_audit.save_step_stats(
            CompactionSessionAuditInfo.HASH_BUCKET_STEP_NAME,
            hb_results,
            hb_results_retrieved_at,
            hb_invoke_end - hb_start,
            hb_end - hb_start,
        )

        s3_utils.upload(
            compaction_audit.audit_url,
            str(json.dumps(compaction_audit)),
            **params.s3_client_kwargs,
        )

        hb_data_processed_size_bytes = np.int64(0)

        # initialize all hash groups
        for hb_group in range(params.hash_group_count):
            all_hash_group_idx_to_num_rows[hb_group] = 0
            all_hash_group_idx_to_obj_id[hb_group] = []
            all_hash_group_idx_to_size_bytes[hb_group] = 0

        for hb_result in hb_results:
            hb_data_processed_size_bytes += hb_result.hb_size_bytes
            total_input_records_count += hb_result.hb_record_count

            for hash_group_index, object_id_size_tuple in enumerate(
                hb_result.hash_bucket_group_to_obj_id_tuple
            ):
                if object_id_size_tuple:
                    all_hash_group_idx_to_obj_id[hash_group_index].append(
                        object_id_size_tuple[0],
                    )
                    all_hash_group_idx_to_size_bytes[
                        hash_group_index
                    ] += object_id_size_tuple[1].item()
                    all_hash_group_idx_to_num_rows[
                        hash_group_index
                    ] += object_id_size_tuple[2].item()

        logger.info(
            f"Got {total_input_records_count} hash bucket records from hash bucketing step..."
        )

        total_hb_record_count = total_input_records_count
        compaction_audit.set_hash_bucket_processed_size_bytes(
            hb_data_processed_size_bytes.item()
        )

        # BSP Step 2: Merge
        merge_options_provider = functools.partial(
            task_resource_options_provider,
            pg_config=params.pg_config,
            resource_amount_provider=merge_resource_options_provider,
            num_hash_groups=params.hash_group_count,
            hash_group_size_bytes=all_hash_group_idx_to_size_bytes,
            hash_group_num_rows=all_hash_group_idx_to_num_rows,
            round_completion_info=round_completion_info,
            compacted_delta_manifest=previous_compacted_delta_manifest,
            primary_keys=params.primary_keys,
            deltacat_storage=params.deltacat_storage,
            deltacat_storage_kwargs=params.deltacat_storage_kwargs,
            ray_custom_resources=params.ray_custom_resources,
        )

        def merge_input_provider(index, item):
            return {
                "input": MergeInput.of(
                    merge_file_groups_provider=RemoteMergeFileGroupsProvider(
                        hash_group_index=item[0],
                        dfe_groups_refs=item[1],
                        hash_bucket_count=params.hash_bucket_count,
                        num_hash_groups=params.hash_group_count,
                        object_store=params.object_store,
                    ),
                    write_to_partition=compacted_partition,
                    compacted_file_content_type=params.compacted_file_content_type,
                    primary_keys=params.primary_keys,
                    sort_keys=params.sort_keys,
                    merge_task_index=index,
                    drop_duplicates=params.drop_duplicates,
                    max_records_per_output_file=params.records_per_compacted_file,
                    enable_profiler=params.enable_profiler,
                    metrics_config=params.metrics_config,
                    s3_table_writer_kwargs=params.s3_table_writer_kwargs,
                    read_kwargs_provider=params.read_kwargs_provider,
                    round_completion_info=round_completion_info,
                    object_store=params.object_store,
                    deltacat_storage=params.deltacat_storage,
                    deltacat_storage_kwargs=params.deltacat_storage_kwargs,
                )
            }

        merge_start = time.monotonic()
        merge_tasks_pending = invoke_parallel(
            items=all_hash_group_idx_to_obj_id.items(),
            ray_task=mg.merge,
            max_parallelism=task_max_parallelism,
            options_provider=merge_options_provider,
            kwargs_provider=merge_input_provider,
        )
        merge_invoke_end = time.monotonic()
        logger.info(f"Getting {len(merge_tasks_pending)} merge results...")
        merge_results: List[MergeResult] = ray.get(merge_tasks_pending)

    logger.info(f"Got {len(merge_results)} merge results.")

    merge_results_retrieved_at = time.time()
    merge_end = time.monotonic()

    total_dd_record_count = sum([ddr.deduped_record_count for ddr in merge_results])
    logger.info(f"Deduped {total_dd_record_count} records...")

    compaction_audit.set_input_records(total_input_records_count.item())

    telemetry_time_merge = compaction_audit.save_step_stats(
        CompactionSessionAuditInfo.MERGE_STEP_NAME,
        merge_results,
        merge_results_retrieved_at,
        merge_invoke_end - merge_start,
        merge_end - merge_start,
    )

    compaction_audit.set_records_deduped(total_dd_record_count.item())

    mat_results = []
    for merge_result in merge_results:
        mat_results.extend(merge_result.materialize_results)

    mat_results: List[MaterializeResult] = sorted(
        mat_results, key=lambda m: m.task_index
    )

    hb_id_to_entry_indices_range = {}
    file_index = 0
    previous_task_index = -1

    for mat_result in mat_results:
        assert (
            mat_result.pyarrow_write_result.files >= 1
        ), "Atleast one file must be materialized"
        assert (
            mat_result.task_index != previous_task_index
        ), f"Multiple materialize results found for a hash bucket: {mat_result.task_index}"

        hb_id_to_entry_indices_range[str(mat_result.task_index)] = (
            file_index,
            file_index + mat_result.pyarrow_write_result.files,
        )

        file_index += mat_result.pyarrow_write_result.files
        previous_task_index = mat_result.task_index

    s3_utils.upload(
        compaction_audit.audit_url,
        str(json.dumps(compaction_audit)),
        **params.s3_client_kwargs,
    )

    deltas = [m.delta for m in mat_results]

    # Note: An appropriate last stream position must be set
    # to avoid correctness issue.
    merged_delta = Delta.merge_deltas(
        deltas,
        stream_position=params.last_stream_position_to_compact,
    )

    record_info_msg = (
        f"Hash bucket records: {total_hb_record_count},"
        f" Deduped records: {total_dd_record_count}, "
        f" Materialized records: {merged_delta.meta.record_count}"
    )
    logger.info(record_info_msg)

    compacted_delta = params.deltacat_storage.commit_delta(
        merged_delta,
        properties=kwargs.get("properties", {}),
        **params.deltacat_storage_kwargs,
    )

    logger.info(f"Committed compacted delta: {compacted_delta}")

    compaction_end = time.monotonic()
    compaction_audit.set_compaction_time_in_seconds(compaction_end - compaction_start)

    new_compacted_delta_locator = DeltaLocator.of(
        compacted_partition.locator,
        compacted_delta.stream_position,
    )

    pyarrow_write_result = PyArrowWriteResult.union(
        [m.pyarrow_write_result for m in mat_results]
    )

    session_peak_memory = get_current_process_peak_memory_usage_in_bytes()
    compaction_audit.set_peak_memory_used_bytes_by_compaction_session_process(
        session_peak_memory
    )

    compaction_audit.save_round_completion_stats(
        mat_results, telemetry_time_hb + telemetry_time_merge
    )

    input_inflation = None
    input_average_record_size_bytes = None
    # Note: we only consider inflation for incremental delta
    if (
        compaction_audit.input_size_bytes
        and compaction_audit.hash_bucket_processed_size_bytes
    ):
        input_inflation = (
            compaction_audit.hash_bucket_processed_size_bytes
            / compaction_audit.input_size_bytes
        )

    if (
        compaction_audit.hash_bucket_processed_size_bytes
        and compaction_audit.input_records
    ):
        input_average_record_size_bytes = (
            compaction_audit.hash_bucket_processed_size_bytes
            / compaction_audit.input_records
        )

    logger.info(
        f"The inflation of input deltas={input_inflation}"
        f" and average record size={input_average_record_size_bytes}"
    )

    # After all incremental delta related calculations, we update
    # the input sizes to accomodate the compacted table
    if round_completion_info:
        compaction_audit.set_input_file_count(
            (compaction_audit.input_file_count or 0)
            + round_completion_info.compacted_pyarrow_write_result.files
        )
        compaction_audit.set_input_size_bytes(
            (compaction_audit.input_size_bytes or 0.0)
            + round_completion_info.compacted_pyarrow_write_result.file_bytes
        )
        compaction_audit.set_input_records(
            (compaction_audit.input_records or 0)
            + round_completion_info.compacted_pyarrow_write_result.records
        )

    s3_utils.upload(
        compaction_audit.audit_url,
        str(json.dumps(compaction_audit)),
        **params.s3_client_kwargs,
    )

    new_round_completion_info = RoundCompletionInfo.of(
        high_watermark=params.last_stream_position_to_compact,
        compacted_delta_locator=new_compacted_delta_locator,
        compacted_pyarrow_write_result=pyarrow_write_result,
        sort_keys_bit_width=params.bit_width_of_sort_keys,
        manifest_entry_copied_by_reference_ratio=compaction_audit.untouched_file_ratio,
        compaction_audit_url=audit_url,
        hash_bucket_count=params.hash_bucket_count,
        hb_index_to_entry_range=hb_id_to_entry_indices_range,
        compactor_version=CompactorVersion.V2.value,
        input_inflation=input_inflation,
        input_average_record_size_bytes=input_average_record_size_bytes,
    )

    logger.info(
        f"partition-{params.source_partition_locator.partition_values},"
        f"compacted at: {params.last_stream_position_to_compact},"
    )

    return (
        compacted_partition,
        new_round_completion_info,
        rcf_source_partition_locator,
    )<|MERGE_RESOLUTION|>--- conflicted
+++ resolved
@@ -20,7 +20,6 @@
 import pyarrow as pa
 import deltacat
 from deltacat import logs
-<<<<<<< HEAD
 from deltacat.compute.compactor.utils import system_columns as sc
 
 from deltacat.storage import (
@@ -31,19 +30,14 @@
     RoundCompletionInfo,
 )
 from deltacat.compute.compactor_v2.model.merge_input import MergeInput
-=======
 from deltacat.compute.compactor import PyArrowWriteResult, RoundCompletionInfo
->>>>>>> eb52217e
 from deltacat.compute.compactor_v2.model.merge_result import MergeResult
 from deltacat.compute.compactor_v2.model.hash_bucket_result import HashBucketResult
 from deltacat.compute.compactor.model.materialize_result import MaterializeResult
-<<<<<<< HEAD
 from deltacat.compute.compactor_v2.model.prepare_delete_input import PrepareDeleteInput
-=======
 from deltacat.compute.compactor_v2.utils.merge import (
     generate_local_merge_input,
 )
->>>>>>> eb52217e
 from deltacat.storage import (
     Delta,
     DeltaLocator,
@@ -127,11 +121,13 @@
         )
         return round_completion_file_s3_url
 
+
 def append_spos_col(table: pa.Table, delta_stream_position: int) -> pa.Table:
     table = table.append_column(
         "spos", pa.array(np.repeat(delta_stream_position, len(table)))
     )
     return table
+
 
 def _execute_compaction(
     params: CompactPartitionParams, **kwargs
@@ -246,10 +242,9 @@
         logger.info("No input deltas found to compact.")
         return None, None, None
 
-<<<<<<< HEAD
     delete_spos_to_obj_ref = defaultdict()
     delete_annotated_deltas_only: List[DeltaAnnotated] = []
-    delete_columns = ['col_1']
+    delete_columns = ["col_1"]
     for i, annotated_delta in enumerate(uniform_deltas):
         annotations = annotated_delta.annotations
         annotation_delta_type = annotations[0].annotation_delta_type
@@ -267,7 +262,14 @@
             **params.deltacat_storage_kwargs,
         )
         for idx, table in enumerate(del_delta):
-            del_delta[idx] = sc.append_stream_position_column(table,(pa.array(np.repeat(delete_annotated_delta.stream_position, len(table)))))
+            del_delta[idx] = sc.append_stream_position_column(
+                table,
+                (
+                    pa.array(
+                        np.repeat(delete_annotated_delta.stream_position, len(table))
+                    )
+                ),
+            )
         delete_table.extend(del_delta)
     if len(delete_table) > 0:
         all_deletes_and_spos = pa.concat_tables(delete_table)
@@ -377,8 +379,6 @@
         hb_data_processed_size_bytes.item()
     )
 
-=======
->>>>>>> eb52217e
     # create a new stream for this round
     compacted_stream_locator = params.destination_partition_locator.stream_locator
     compacted_stream = params.deltacat_storage.get_stream(
@@ -403,33 +403,6 @@
         ray_custom_resources=params.ray_custom_resources,
     )
 
-<<<<<<< HEAD
-    def merge_input_provider(index, item):
-        return {
-            "input": MergeInput.of(
-                dfe_groups_refs=item[1],
-                write_to_partition=compacted_partition,
-                compacted_file_content_type=params.compacted_file_content_type,
-                primary_keys=params.primary_keys,
-                sort_keys=params.sort_keys,
-                merge_task_index=index,
-                hash_bucket_count=params.hash_bucket_count,
-                drop_duplicates=params.drop_duplicates,
-                hash_group_index=item[0],
-                num_hash_groups=params.hash_group_count,
-                max_records_per_output_file=params.records_per_compacted_file,
-                enable_profiler=params.enable_profiler,
-                metrics_config=params.metrics_config,
-                s3_table_writer_kwargs=params.s3_table_writer_kwargs,
-                read_kwargs_provider=params.read_kwargs_provider,
-                round_completion_info=round_completion_info,
-                object_store=params.object_store,
-                deltacat_storage=params.deltacat_storage,
-                deltacat_storage_kwargs=params.deltacat_storage_kwargs,
-                spos_to_obj_ref=delete_spos_to_obj_ref,
-            )
-        }
-=======
     total_input_records_count = np.int64(0)
     total_hb_record_count = np.int64(0)
     telemetry_time_hb = 0
@@ -472,7 +445,6 @@
             options_provider=hb_options_provider,
             kwargs_provider=hash_bucket_input_provider,
         )
->>>>>>> eb52217e
 
         hb_invoke_end = time.monotonic()
 
