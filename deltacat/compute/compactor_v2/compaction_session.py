--- conflicted
+++ resolved
@@ -40,10 +40,7 @@
 from deltacat.compute.compactor_v2.private.compaction_utils import (
     _fetch_compaction_metadata,
     _build_uniform_deltas,
-<<<<<<< HEAD
     _group_uniform_deltas,
-=======
->>>>>>> 4fd18a48
     _run_hash_and_merge,
     _process_merge_results,
     _upload_compaction_audit,
@@ -148,7 +145,6 @@
         delete_strategy,
         delete_file_envelopes,
     ) = build_uniform_deltas_result
-<<<<<<< HEAD
     uniform_deltas_grouped = _group_uniform_deltas(params, uniform_deltas)
     merge_result_list: List[MergeResult] = []
     # create a new stream for this round
@@ -194,34 +190,6 @@
     process_merge_results: tuple[
         Delta, list[MaterializeResult], dict
     ] = _process_merge_results(params, merge_result_list, compaction_audit)
-=======
-
-    # run merge
-    _run_hash_and_merge_result: tuple[
-        Optional[List[MergeResult]],
-        np.float64,
-        np.float64,
-        Partition,
-    ] = _run_hash_and_merge(
-        params,
-        uniform_deltas,
-        round_completion_info,
-        delete_strategy,
-        delete_file_envelopes,
-        compaction_audit,
-        previous_compacted_delta_manifest,
-    )
-    (
-        merge_results,
-        telemetry_time_hb,
-        telemetry_time_merge,
-        compacted_partition,
-    ) = _run_hash_and_merge_result
-    # process merge results
-    process_merge_results: tuple[
-        Delta, list[MaterializeResult], dict
-    ] = _process_merge_results(params, merge_results, compaction_audit)
->>>>>>> 4fd18a48
     merged_delta, mat_results, hb_id_to_entry_indices_range = process_merge_results
     # Record information, logging, and return ExecutionCompactionResult
     record_info_msg: str = f" Materialized records: {merged_delta.meta.record_count}"
