import time
import posixpath
<<<<<<< HEAD
=======
import logging
import msgpack
import pyarrow.fs
from deltacat.storage.model.transaction import read
>>>>>>> a04b5ec1

from deltacat.utils.filesystem import (
    resolve_path_and_filesystem,
    list_directory,
    get_file_info,
)

from itertools import chain


from deltacat.constants import TXN_DIR_NAME, RUNNING_TXN_DIR_NAME, FAILED_TXN_DIR_NAME, SUCCESS_TXN_DIR_NAME, TXN_PART_SEPARATOR
from deltacat.utils import pyarrow

# TODO: We need to implement functionality that adds the heartbeat time to the transaction id, this will scale with the number of operations that the transaction has
def janitor_move_old_running_transactions(catalog_root: str, threshold_seconds: int = 30) -> None:
    """
    Traverse the running transactions directory and move transactions that have been
    running longer than threshold_seconds into the failed transactions directory.

    Directory structure expected:
        <catalog_root>/<TXN_DIR_NAME>/<RUNNING_TXN_DIR_NAME>
        <catalog_root>/<TXN_DIR_NAME>/<FAILED_TXN_DIR_NAME>

    Each file in the running directory is expected to be named as:
        "<start_time><TXN_PART_SEPARATOR><transaction_id>"
    """
    # Build paths using posixpath.join
    running_dir = posixpath.join(catalog_root, TXN_DIR_NAME, RUNNING_TXN_DIR_NAME)
    failed_dir = posixpath.join(catalog_root, TXN_DIR_NAME, FAILED_TXN_DIR_NAME)

    # Ensure the running directory exists; if not, raise an error.
    if not os.path.exists(running_dir):
        raise FileNotFoundError(f"Running transactions directory does not exist: {running_dir}")


    current_time = time.time()

    # Iterate over files in the running directory.
    for filename in os.listdir(running_dir):
        file_path = posixpath.join(running_dir, filename)

        # Skip if not a file.
        if not os.path.isfile(file_path):
            continue

        # Expected file name format: "<start_time><TXN_PART_SEPARATOR><transaction_id>"
        parts = filename.split(TXN_PART_SEPARATOR)
        
        start_time_str = parts[0]
        start_time = float(start_time_str)

        elapsed = current_time - start_time
        if elapsed >= threshold_seconds:
            destination_path = posixpath.join(failed_dir, filename)
            try:
                shutil.move(file_path, destination_path)
            except Exception as e:
                raise RuntimeError(f"Failed to move '{filename}' to failed directory: {e}") from e
            
def janitor_delete_timed_out_transaction(catalog_root: str, threshold_seconds: int = 3600) -> None:
    """
    Traverse the running transactions directory and move transactions that have been
    running longer than threshold_seconds into the failed transactions directory.

    Directory structure expected:
        <catalog_root>/<TXN_DIR_NAME>/<RUNNING_TXN_DIR_NAME>
        <catalog_root>/<TXN_DIR_NAME>/<FAILED_TXN_DIR_NAME>

    Each file in the running directory is expected to be named as:
        "<start_time><TXN_PART_SEPARATOR><transaction_id>"
    """

    catalog_root_normalized, filesystem = resolve_path_and_filesystem(
        catalog_root,
        filesystem,
    )

    txn_log_dir = posixpath.join(catalog_root_normalized, TXN_DIR_NAME)
    running_txn_log_dir = posixpath.join(txn_log_dir, RUNNING_TXN_DIR_NAME)
    filesystem.create_dir(running_txn_log_dir, recursive=False)

    running_txn_file_selector = filesystem.FileSelector(running_txn_log_dir)

    # Get file information for all files in the directory
    running_txn_info_list = filesystem.get_file_info(running_txn_file_selector)  

    for running_txn_info in running_txn_info_list:
        try:
            # TODO: NEED TO ACTUALLY MOVE FILE TO FAILED TRANSACTION DIRECTORY REFERENCE LINE 613 OF TRANSACTION.PY

            # Read the transaction, class method from transaction.py line 349
            txn = read(running_txn_info.path, filesystem)

            curr_id = txn.id 

            # Expected file name format: "<start_time><TXN_PART_SEPARATOR><transaction_id>"
            parts = curr_id.split(TXN_PART_SEPARATOR)
            
            start_time_str = parts[0]

            start_time = float(start_time_str)
            current_time = time.time()

            elapsed = current_time - start_time
            if elapsed >= threshold_seconds:

                known_write_paths = chain.from_iterable(
                    [
                        operation.metafile_write_paths + operation.locator_write_paths
                        for operation in txn.operations
                    ]
                )

                for write_path in known_write_paths:
                    filesystem.delete_file(write_path)

                # Delete the running transaction log file
                filesystem.delete_file(running_txn_info.path)

        except Exception as e:
            print(f"Error cleaning failed transaction '{running_txn_info.base_name}': {e}")


# TODO: I think to implement the iteration of each transaction in a directory we can use the children function in 
# metafile.py on line 697 once we have established an absolute path from catalog to the directory
            

def janitor_remove_files_in_failed(catalog_root: str, filesystem: pyarrow.fs.FileSystem) -> None:
    """
    Cleans up metafiles and locator files associated with failed transactions.
    Only processes transactions that have not been successfully committed or are still running.
    txn_dir: Path to directory with all transactions
    failed_txn_log_dir: Path to failed transaction log, which should only contain ids of transactions
    """
    catalog_root_normalized, filesystem = resolve_path_and_filesystem(
        catalog_root,
        filesystem,
    )

    txn_log_dir = posixpath.join(catalog_root_normalized, TXN_DIR_NAME)

    failed_txn_log_dir = posixpath.join(txn_log_dir, FAILED_TXN_DIR_NAME) # TODO: Lowkey need to clarify 
    filesystem.create_dir(failed_txn_log_dir, recursive=False)

    failed_txn_file_selector = filesystem.FileSelector(failed_txn_log_dir)

    # Get file information for all files in the directory
    failed_txn_info_list = filesystem.get_file_info(failed_txn_file_selector)  

    for failed_txn_info in failed_txn_info_list:
        try:
            # Read the transaction, class method from transaction.py line 349
            txn = read(failed_txn_info.path, filesystem)

            known_write_paths = chain.from_iterable(
                [
                    operation.metafile_write_paths + operation.locator_write_paths
                    for operation in txn.operations
                ]
            )

            for write_path in known_write_paths:
                filesystem.delete_file(write_path)

            # Delete the failed transaction log file
            filesystem.delete_file(failed_txn_info.path)

            print(f"Cleaned up failed transaction: {failed_txn_info.base_name}")

        except Exception as e:
            print(f"Error cleaning failed transaction '{failed_txn_info.base_name}': {e}")

def janitor_job(catalog_root_dir: str) -> None:
    # TODO: Implement proper heartbeat mechanics
    janitor_move_old_running_transactions(catalog_root_dir, threshold_seconds=30)
    janitor_remove_files_in_failed(catalog_root_dir)<|MERGE_RESOLUTION|>--- conflicted
+++ resolved
@@ -1,12 +1,8 @@
 import time
 import posixpath
-<<<<<<< HEAD
-=======
-import logging
-import msgpack
+
 import pyarrow.fs
 from deltacat.storage.model.transaction import read
->>>>>>> a04b5ec1
 
 from deltacat.utils.filesystem import (
     resolve_path_and_filesystem,
@@ -20,52 +16,44 @@
 from deltacat.constants import TXN_DIR_NAME, RUNNING_TXN_DIR_NAME, FAILED_TXN_DIR_NAME, SUCCESS_TXN_DIR_NAME, TXN_PART_SEPARATOR
 from deltacat.utils import pyarrow
 
-# TODO: We need to implement functionality that adds the heartbeat time to the transaction id, this will scale with the number of operations that the transaction has
-def janitor_move_old_running_transactions(catalog_root: str, threshold_seconds: int = 30) -> None:
-    """
-    Traverse the running transactions directory and move transactions that have been
-    running longer than threshold_seconds into the failed transactions directory.
 
-    Directory structure expected:
-        <catalog_root>/<TXN_DIR_NAME>/<RUNNING_TXN_DIR_NAME>
-        <catalog_root>/<TXN_DIR_NAME>/<FAILED_TXN_DIR_NAME>
+def brute_force_search_matching_metafiles (transaction_ids, filesystem: pyarrow.fs.FileSystem):
+    txn_dir_name = TXN_DIR_NAME
+    def recursive_search(path):
+        try:
+            entries = filesystem.ls(path)
+        except Exception as e:
+            print(f"Error listing directory '{path}': {e}")
+            return
 
-    Each file in the running directory is expected to be named as:
-        "<start_time><TXN_PART_SEPARATOR><transaction_id>"
-    """
-    # Build paths using posixpath.join
-    running_dir = posixpath.join(catalog_root, TXN_DIR_NAME, RUNNING_TXN_DIR_NAME)
-    failed_dir = posixpath.join(catalog_root, TXN_DIR_NAME, FAILED_TXN_DIR_NAME)
+        for entry in entries:
+            # If the entry is a file and its base name matches transaction_id, delete it.
+            if entry.is_file:
+                for transaction_id in transaction_ids:
+                    """
+                    i think this is not the most ideal approach because instead of looking for
+                    specific matches to metafile names we just look if the transaction id is inside the file name
+                    we will refactor this once we figure out how to match a transaction id with its associated metafile
+                    """
+                    if transaction_id in entry.base_name:
+                        try:
+                            filesystem.delete_file(entry.path)
+                            print(f"Deleted file: {entry.path}")
+                        except Exception as e:
+                            print(f"Error deleting file '{entry.path}': {e}")
 
-    # Ensure the running directory exists; if not, raise an error.
-    if not os.path.exists(running_dir):
-        raise FileNotFoundError(f"Running transactions directory does not exist: {running_dir}")
+            # If the entry is a directory:
+            elif entry.is_dir:
+                # Skip the directory if its name is the one we want to ignore.
+                if entry.base_name == txn_dir_name:
+                    print(f"Skipping directory: {entry.path}")
+                    continue
+                # Otherwise, recursively search this directory.
+                recursive_search(entry.path)
+    
+    # Start the recursive search from the current directory.
+    recursive_search('.')
 
-
-    current_time = time.time()
-
-    # Iterate over files in the running directory.
-    for filename in os.listdir(running_dir):
-        file_path = posixpath.join(running_dir, filename)
-
-        # Skip if not a file.
-        if not os.path.isfile(file_path):
-            continue
-
-        # Expected file name format: "<start_time><TXN_PART_SEPARATOR><transaction_id>"
-        parts = filename.split(TXN_PART_SEPARATOR)
-        
-        start_time_str = parts[0]
-        start_time = float(start_time_str)
-
-        elapsed = current_time - start_time
-        if elapsed >= threshold_seconds:
-            destination_path = posixpath.join(failed_dir, filename)
-            try:
-                shutil.move(file_path, destination_path)
-            except Exception as e:
-                raise RuntimeError(f"Failed to move '{filename}' to failed directory: {e}") from e
-            
 def janitor_delete_timed_out_transaction(catalog_root: str, threshold_seconds: int = 3600) -> None:
     """
     Traverse the running transactions directory and move transactions that have been
@@ -86,6 +74,10 @@
 
     txn_log_dir = posixpath.join(catalog_root_normalized, TXN_DIR_NAME)
     running_txn_log_dir = posixpath.join(txn_log_dir, RUNNING_TXN_DIR_NAME)
+    failed_txn_log_dir = posixpath.join(txn_log_dir, FAILED_TXN_DIR_NAME)
+
+    dirty_files = []
+
     filesystem.create_dir(running_txn_log_dir, recursive=False)
 
     running_txn_file_selector = filesystem.FileSelector(running_txn_log_dir)
@@ -98,13 +90,10 @@
             # TODO: NEED TO ACTUALLY MOVE FILE TO FAILED TRANSACTION DIRECTORY REFERENCE LINE 613 OF TRANSACTION.PY
 
             # Read the transaction, class method from transaction.py line 349
-            txn = read(running_txn_info.path, filesystem)
+            
+            filename = running_txn_info.base_name
+            parts = filename.split(TXN_PART_SEPARATOR)
 
-            curr_id = txn.id 
-
-            # Expected file name format: "<start_time><TXN_PART_SEPARATOR><transaction_id>"
-            parts = curr_id.split(TXN_PART_SEPARATOR)
-            
             start_time_str = parts[0]
 
             start_time = float(start_time_str)
@@ -112,22 +101,31 @@
 
             elapsed = current_time - start_time
             if elapsed >= threshold_seconds:
+                """
+                so basically we just need to manually traverse through the file structure. 
+                If any of the metafile id match with the transaction id then we can delete
+                call helper function with param transaction id
+                """
+                src_path = posixpath.join(running_txn_log_dir, filename)
+                dest_path = posixpath.join(failed_txn_log_dir, filename)
 
-                known_write_paths = chain.from_iterable(
-                    [
-                        operation.metafile_write_paths + operation.locator_write_paths
-                        for operation in txn.operations
-                    ]
-                )
+                # Move the file to the failed transactions directory
+                filesystem.move(src_path, dest_path)
 
-                for write_path in known_write_paths:
-                    filesystem.delete_file(write_path)
 
-                # Delete the running transaction log file
-                filesystem.delete_file(running_txn_info.path)
+                dirty_files.append(parts[1])
 
         except Exception as e:
             print(f"Error cleaning failed transaction '{running_txn_info.base_name}': {e}")
+    """right now we're storing the dirty in progress transactions and brute force searching to
+    delete the associated metafiles. The problem with this approach is we would not be able to 
+    brute force in the same way if there is an error while the function is running. For instance,
+    if the function terminates halfway through and one in progress file gets moved to failed
+    we have no way of knowing that we need to brute force the file structure to find its associated 
+    metafiles bc our current janitor job for the failed directory assumes we have access to the 
+    metafile write paths3297"""
+    brute_force_search_matching_metafiles(dirty_files)
+
 
 
 # TODO: I think to implement the iteration of each transaction in a directory we can use the children function in 
@@ -156,6 +154,13 @@
     # Get file information for all files in the directory
     failed_txn_info_list = filesystem.get_file_info(failed_txn_file_selector)  
 
+
+    """
+    failed
+        -> [start_time]_[txn uuid]
+        -> [start_time]_[txn uuid]
+    
+    """
     for failed_txn_info in failed_txn_info_list:
         try:
             # Read the transaction, class method from transaction.py line 349
@@ -171,8 +176,7 @@
             for write_path in known_write_paths:
                 filesystem.delete_file(write_path)
 
-            # Delete the failed transaction log file
-            filesystem.delete_file(failed_txn_info.path)
+
 
             print(f"Cleaned up failed transaction: {failed_txn_info.base_name}")
 
@@ -182,4 +186,6 @@
 def janitor_job(catalog_root_dir: str) -> None:
     # TODO: Implement proper heartbeat mechanics
     janitor_move_old_running_transactions(catalog_root_dir, threshold_seconds=30)
-    janitor_remove_files_in_failed(catalog_root_dir)+    janitor_remove_files_in_failed(catalog_root_dir)
+
+
