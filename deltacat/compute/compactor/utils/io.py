import logging
import math
from deltacat.compute.stats.models.delta_stats import DeltaStats
from deltacat.constants import (
    PYARROW_INFLATION_MULTIPLIER,
    BYTES_PER_MEBIBYTE,
    MEMORY_TO_HASH_BUCKET_COUNT_RATIO,
)

from deltacat.storage import (
    PartitionLocator,
    Delta,
    interface as unimplemented_deltacat_storage,
)
from deltacat import logs
from deltacat.compute.compactor import DeltaAnnotated
from typing import Any, Dict, List, Optional, Tuple, Union
from deltacat.compute.compactor import HighWatermark
from deltacat.compute.compactor.model.compaction_session_audit_info import (
    CompactionSessionAuditInfo,
)

logger = logs.configure_deltacat_logger(logging.getLogger(__name__))


def discover_deltas(
    source_partition_locator: PartitionLocator,
    high_watermark: Union[HighWatermark, int],
    last_stream_position_to_compact: int,
    compacted_partition_locator: Optional[PartitionLocator],
    rebase_source_partition_locator: Optional[PartitionLocator],
    rebase_source_partition_high_watermark: Optional[int],
    deltacat_storage=unimplemented_deltacat_storage,
    deltacat_storage_kwargs: Optional[Dict[str, Any]] = None,
    **kwargs,
) -> Tuple[List[Delta], int]:
    if deltacat_storage_kwargs is None:
        deltacat_storage_kwargs = {}
    # Source One: new deltas from uncompacted table for incremental compaction or deltas from compacted table for rebase
    start_position_exclusive = (
        high_watermark.get(source_partition_locator)
        if isinstance(high_watermark, dict)
        else high_watermark
    )
    input_deltas = _discover_deltas(
        source_partition_locator,
        start_position_exclusive,
        last_stream_position_to_compact
        if not rebase_source_partition_locator
        else deltacat_storage.get_partition(
            source_partition_locator.stream_locator,
            source_partition_locator.partition_values,
            **deltacat_storage_kwargs,
        ).stream_position,
        deltacat_storage,
        deltacat_storage_kwargs,
        **kwargs,
    )

    # Source Two: delta from compacted table for incremental compaction or new deltas from uncompacted table for rebase
    previous_last_stream_position_compacted = -1
    if not rebase_source_partition_locator:  # compacted table
        compacted_partition = deltacat_storage.get_partition(
            compacted_partition_locator.stream_locator,
            compacted_partition_locator.partition_values,
            **deltacat_storage_kwargs,
        )
        previous_last_stream_position_compacted = (
            compacted_partition.stream_position if compacted_partition else -1
        )
        input_deltas_compacted = []
        if previous_last_stream_position_compacted > 0:
            input_deltas_compacted = _discover_deltas(
                compacted_partition_locator,
                None,
                previous_last_stream_position_compacted,
                deltacat_storage,
                deltacat_storage_kwargs,
                **kwargs,
            )
        logger.info(
            f"Length of input deltas from uncompacted table {len(input_deltas)} up to {last_stream_position_to_compact},"
            f"Length of input deltas from compacted table {len(input_deltas_compacted)} up to {high_watermark}"
        )
        input_deltas += input_deltas_compacted
    else:  # new deltas from uncompacted table between previous_last_stream_position_compacted and current last_position_to_compact
        input_deltas_new = _discover_deltas(
            rebase_source_partition_locator,
            rebase_source_partition_high_watermark,
            last_stream_position_to_compact,
            deltacat_storage,
            deltacat_storage_kwargs,
            **kwargs,
        )
        logger.info(
            f"Length of input deltas from uncompacted table {len(input_deltas_new)} up to {last_stream_position_to_compact},"
            f"Length of input deltas from compacted table {len(input_deltas)} up to {rebase_source_partition_high_watermark}"
        )
        input_deltas += input_deltas_new

    return input_deltas, previous_last_stream_position_compacted


def limit_input_deltas(
    input_deltas: List[Delta],
    cluster_resources: Dict[str, float],
    hash_bucket_count: int,
    user_hash_bucket_chunk_size: int,
    input_deltas_stats: Dict[int, DeltaStats],
    compaction_audit: CompactionSessionAuditInfo,
    deltacat_storage=unimplemented_deltacat_storage,
    deltacat_storage_kwargs: Optional[Dict[str, Any]] = None,
    **kwargs,
) -> Tuple[List[DeltaAnnotated], int, HighWatermark, bool]:
    # TODO (pdames): when row counts are available in metadata, use them
    #  instead of bytes - memory consumption depends more on number of
    #  input delta records than bytes.

    # we assume here that we're running on a fixed-size cluster
    # this assumption could be removed, but we'd still need to know the max
    # resources we COULD get for this cluster, and the amount of memory
    # available per CPU should remain fixed across the cluster.
    if deltacat_storage_kwargs is None:
        deltacat_storage_kwargs = {}
    worker_cpus = int(cluster_resources["CPU"])
    worker_obj_store_mem = float(cluster_resources["object_store_memory"])
    logger.info(f"Total worker object store memory: {worker_obj_store_mem}")
    worker_obj_store_mem_per_task = worker_obj_store_mem / worker_cpus
    logger.info(f"Worker object store memory/task: " f"{worker_obj_store_mem_per_task}")
    worker_task_mem = cluster_resources["memory"]
    logger.info(f"Total worker memory: {worker_task_mem}")
    # TODO (pdames): ensure fixed memory per CPU in heterogenous clusters
    worker_mem_per_task = worker_task_mem / worker_cpus
    logger.info(f"Cluster worker memory/task: {worker_mem_per_task}")

    delta_bytes = 0
    delta_bytes_pyarrow = 0
    delta_manifest_entries = 0
    require_multiple_rounds = False
    # tracks the latest stream position for each partition locator
    high_watermark = HighWatermark()
    limited_input_da_list = []

    if input_deltas_stats is None:
        input_deltas_stats = {}

    input_deltas_stats = {
        int(stream_pos): DeltaStats(delta_stats)
        for stream_pos, delta_stats in input_deltas_stats.items()
    }
    for delta in input_deltas:
        manifest = deltacat_storage.get_delta_manifest(delta, **deltacat_storage_kwargs)
        delta.manifest = manifest
        position = delta.stream_position
        delta_stats = input_deltas_stats.get(delta.stream_position, DeltaStats())
        if delta_stats:
            # TODO (pdames): derive from row count instead of table bytes
            delta_bytes_pyarrow += delta_stats.stats.pyarrow_table_bytes
        else:
            # TODO (pdames): ensure pyarrow object fits in per-task obj store mem
            logger.warning(
                f"Stats are missing for delta stream position {delta.stream_position}, "
                f"materialized delta may not fit in per-task object store memory."
            )
        manifest_entries = delta.manifest.entries
        delta_manifest_entries += len(manifest_entries)
        for entry in manifest_entries:
            delta_bytes += entry.meta.content_length
            if not delta_stats:
                delta_bytes_pyarrow = delta_bytes * PYARROW_INFLATION_MULTIPLIER
        high_watermark.set(
            delta.locator.partition_locator,
            max(position, high_watermark.get(delta.locator.partition_locator)),
        )
        if delta_bytes_pyarrow > worker_obj_store_mem:
            logger.info(
                f"Input deltas limited to "
                f"{len(limited_input_da_list)} by object store mem "
                f"({delta_bytes_pyarrow} > {worker_obj_store_mem})"
            )
            require_multiple_rounds = True
            break
        delta_annotated = DeltaAnnotated.of(delta)
        limited_input_da_list.append(delta_annotated)

    logger.info(f"Input deltas to compact this round: " f"{len(limited_input_da_list)}")
    logger.info(f"Input delta bytes to compact: {delta_bytes}")
    logger.info(f"Input delta files to compact: {delta_manifest_entries}")
    logger.info(f"Latest input delta stream position: {high_watermark}")

    if not limited_input_da_list:
        raise RuntimeError("No input deltas to compact!")

    # TODO (pdames): determine min hash buckets from size of all deltas
    #  (not just deltas for this round)
    min_hash_bucket_count = int(
        max(
            math.ceil(delta_bytes_pyarrow / worker_obj_store_mem_per_task),
            min(worker_cpus, 256),
        )
    )
    logger.info(f"Minimum recommended hash buckets: {min_hash_bucket_count}")

    if hash_bucket_count is None:
        # TODO (pdames): calc default hash buckets from table growth rate... as
        #  this stands, we don't know whether we're provisioning insufficient
        #  hash buckets for the next 5 minutes of deltas or more than enough
        #  for the next 10 years
        hash_bucket_count = min_hash_bucket_count
        logger.info(f"Using default hash bucket count: {hash_bucket_count}")

    if hash_bucket_count < min_hash_bucket_count:
        logger.warning(
            f"Provided hash bucket count ({hash_bucket_count}) "
            f"is less than the min recommended ({min_hash_bucket_count}). "
            f"This compaction job run may run out of memory, or run slowly. To "
            f"resolve this problem either specify a larger number of hash "
            f"buckets when running compaction, omit a custom hash bucket "
            f"count when running compaction, or provision workers with more "
            f"task memory per CPU."
        )

    hash_bucket_chunk_size = user_hash_bucket_chunk_size
    max_hash_bucket_chunk_size = math.ceil(
        worker_obj_store_mem_per_task / PYARROW_INFLATION_MULTIPLIER
    )
    logger.info(f"Max hash bucket chunk size: {max_hash_bucket_chunk_size}")
    if hash_bucket_chunk_size > max_hash_bucket_chunk_size:
        # TODO (pdames): note type of memory to increase (task or object store)
        logger.warning(
            f"Provided hash bucket chunk size "
            f"({user_hash_bucket_chunk_size}) is greater than the max "
            f"recommended ({max_hash_bucket_chunk_size}). This compaction "
            f"job may run out of memory. To resolve this problem either "
            f"specify a smaller hash bucket chunk size when running "
            f"compaction, omit a custom hash bucket chunk size when running "
            f"compaction, or provision workers with more task and object "
            f"store memory per CPU."
        )
    elif not hash_bucket_chunk_size:
        hash_bucket_chunk_size_load_balanced = max(
            math.ceil(max(delta_bytes, delta_bytes_pyarrow) / worker_cpus),
            BYTES_PER_MEBIBYTE,
        )
        hash_bucket_chunk_size = min(
            max_hash_bucket_chunk_size,
            hash_bucket_chunk_size_load_balanced,
        )
        logger.info(f"Default hash bucket chunk size: {hash_bucket_chunk_size}")

    rebatched_da_list = DeltaAnnotated.rebatch(
        limited_input_da_list,
        hash_bucket_chunk_size,
        # TODO (pdames): Test and add value for min_file_counts
    )

    compaction_audit.set_input_size_bytes(delta_bytes)
    compaction_audit.set_input_file_count(delta_manifest_entries)
    compaction_audit.set_total_cluster_memory_bytes(worker_task_mem)
    compaction_audit.set_hash_bucket_count(hash_bucket_count)

    logger.info(f"Hash bucket chunk size: {hash_bucket_chunk_size}")
    logger.info(f"Hash bucket count: {hash_bucket_count}")
    logger.info(f"Input uniform delta count: {len(rebatched_da_list)}")

    return rebatched_da_list, hash_bucket_count, high_watermark, require_multiple_rounds


def fit_input_deltas(
    input_deltas: List[Delta],
    cluster_resources: Dict[str, float],
    compaction_audit: CompactionSessionAuditInfo,
    hash_bucket_count: Optional[int],
    deltacat_storage=unimplemented_deltacat_storage,
    deltacat_storage_kwargs: Optional[Dict[str, Any]] = None,
    **kwargs,
) -> Tuple[List[DeltaAnnotated], int, HighWatermark, bool]:
    """
    This method tries to fit all the input deltas to run into the existing cluster. Contrary to
    'limit_input_deltas', it will not fail if the current cluster cannot run the compaction reliably.
    It is the responsibility of the caller to ensure that they pass enough resources for the job to execute.

    Note: There is a possibility that individual file could be very large, which makes the deltas non uniform.
    In such scenarios, it is advisable to allocate multiple vCPUs to the tasks to ensure parallelism.

    Args:
        input_deltas: The input deltas to be normalized.
        cluster_resources: Total available resources in the cluster.
        hash_bucket_count: The hash bucket count.
        deltacat_storage: An implementation of the DeltaCAT storage interface.

    Returns:
        Tuple of list of annotated deltas, recommended hash bucket count, high watermark,
            and whether multiple rounds are required (which is always False)
    """
    if deltacat_storage_kwargs is None:
        deltacat_storage_kwargs = {}
    worker_cpus = int(cluster_resources["CPU"])
    total_memory = float(cluster_resources["memory"])
    high_watermark = HighWatermark()
    annotated_input_da_list = []
    delta_bytes = 0
    total_files = 0

    if not input_deltas:
        raise AssertionError("No input deltas found!")

    for delta in input_deltas:
        manifest_entries = delta.manifest.entries
        position = delta.stream_position

        for entry in manifest_entries:
            delta_bytes += entry.meta.content_length

        total_files += len(manifest_entries)

        high_watermark.set(
            delta.locator.partition_locator,
            max(position, high_watermark.get(delta.locator.partition_locator)),
        )
        delta_annotated = DeltaAnnotated.of(delta)
        annotated_input_da_list.append(delta_annotated)

    # We assume that the cluster is capable of distributing all tasks
    # correctly. Hence, the correct in-memory size will be in the ratio of
    # in-disk size.
    def estimate_size(content_length):
        return (content_length * 1.0 / delta_bytes) * total_memory

    # Assuming each CPU consumes equal amount of memory
    min_delta_bytes = total_memory / worker_cpus
    rebatched_da_list = DeltaAnnotated.rebatch(
        annotated_deltas=annotated_input_da_list,
        min_delta_bytes=min_delta_bytes,
        estimation_function=estimate_size,
    )

    # Recommended hash buckets based on the experiments performed
    # using S3 input for optimal throughput.
    if hash_bucket_count is None:
        hash_bucket_count = int(
            math.ceil(total_memory / MEMORY_TO_HASH_BUCKET_COUNT_RATIO)
        )

    compaction_audit.set_input_file_count(total_files)
    compaction_audit.set_input_size_bytes(delta_bytes)
    compaction_audit.set_total_cluster_memory_bytes(total_memory)
    compaction_audit.set_hash_bucket_count(hash_bucket_count)

    logger.info(
        f"Input delta bytes: {delta_bytes}, Total files: {total_files}, The worker_cpus: {worker_cpus}, "
        f" total_memory: {total_memory}, and hash_bucket_count: {hash_bucket_count}"
    )
    return rebatched_da_list, hash_bucket_count, high_watermark, False


def _discover_deltas(
    source_partition_locator: PartitionLocator,
    start_position_exclusive: Optional[int],
    end_position_inclusive: int,
    deltacat_storage=unimplemented_deltacat_storage,
    deltacat_storage_kwargs: Optional[Dict[str, Any]] = None,
    **kwargs,
) -> List[Delta]:
<<<<<<< HEAD
    deltas_list_result = deltacat_storage.list_partition_deltas(
        partition_like=source_partition_locator,
=======
    if deltacat_storage_kwargs is None:
        deltacat_storage_kwargs = {}
    stream_locator = source_partition_locator.stream_locator
    namespace = stream_locator.namespace
    table_name = stream_locator.table_name
    table_version = stream_locator.table_version
    partition_values = source_partition_locator.partition_values
    deltas_list_result = deltacat_storage.list_deltas(
        namespace=namespace,
        table_name=table_name,
        partition_values=partition_values,
        table_version=table_version,
>>>>>>> 7d630d47
        first_stream_position=start_position_exclusive,
        last_stream_position=end_position_inclusive,
        ascending_order=True,
        include_manifest=True,
        **deltacat_storage_kwargs,
    )
    deltas = deltas_list_result.all_items()
    if not deltas:
        raise RuntimeError(
            f"Unexpected Error: Couldn't find any deltas to "
            f"compact in delta stream position range "
            f"('{start_position_exclusive}', "
            f"'{end_position_inclusive}']. Source partition: "
            f"{source_partition_locator}"
        )
    if start_position_exclusive == deltas[0].stream_position:
        first_delta = deltas.pop(0)
        logger.info(
            f"Removed exclusive start delta w/ expected stream "
            f"position '{start_position_exclusive}' from deltas to "
            f"compact: {first_delta}"
        )
    logger.info(
        f"Count of deltas to compact in delta stream "
        f"position range ('{start_position_exclusive}', "
        f"'{end_position_inclusive}']: {len(deltas)}. Source "
        f"partition: '{source_partition_locator}'"
    )
    return deltas<|MERGE_RESOLUTION|>--- conflicted
+++ resolved
@@ -362,23 +362,10 @@
     deltacat_storage_kwargs: Optional[Dict[str, Any]] = None,
     **kwargs,
 ) -> List[Delta]:
-<<<<<<< HEAD
+    if deltacat_storage_kwargs is None:
+        deltacat_storage_kwargs = {}
     deltas_list_result = deltacat_storage.list_partition_deltas(
         partition_like=source_partition_locator,
-=======
-    if deltacat_storage_kwargs is None:
-        deltacat_storage_kwargs = {}
-    stream_locator = source_partition_locator.stream_locator
-    namespace = stream_locator.namespace
-    table_name = stream_locator.table_name
-    table_version = stream_locator.table_version
-    partition_values = source_partition_locator.partition_values
-    deltas_list_result = deltacat_storage.list_deltas(
-        namespace=namespace,
-        table_name=table_name,
-        partition_values=partition_values,
-        table_version=table_version,
->>>>>>> 7d630d47
         first_stream_position=start_position_exclusive,
         last_stream_position=end_position_inclusive,
         ascending_order=True,
