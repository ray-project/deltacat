import logging
import math
from typing import Dict, List, Optional, Tuple

from deltacat import logs
from deltacat.compute.compactor import DeltaAnnotated
<<<<<<< HEAD
from collections import defaultdict
from typing import Dict, List, Optional, Tuple
=======
from deltacat.compute.stats.models.delta_stats import DeltaStats
from deltacat.constants import BYTES_PER_MEBIBYTE, PYARROW_INFLATION_MULTIPLIER
from deltacat.storage import Delta, PartitionLocator
from deltacat.storage import interface as unimplemented_deltacat_storage
>>>>>>> a831ca8e

logger = logs.configure_deltacat_logger(logging.getLogger(__name__))


def discover_deltas(
<<<<<<< HEAD
        source_partition_locator: PartitionLocator,
        high_watermark: Optional[dict, int],
        last_stream_position_to_compact: int,
        compacted_partition_locator: Optional[PartitionLocator],
        rebase_source_partition_locator: Optional[PartitionLocator],
        rebase_source_partition_high_watermark: Optional[int],
        deltacat_storage=unimplemented_deltacat_storage) -> Tuple[List[Delta], int]:

        # Source One: new deltas from uncompacted table for incremental compaction, or deltas from compacted table for rebase
        input_deltas = _discover_deltas(
            source_partition_locator,
            high_watermark[source_partition_locator.canonical_string()] if isinstance(high_watermark,
                                                                                      dict) else high_watermark,
            last_stream_position_to_compact if not rebase_source_partition_locator else deltacat_storage.get_partition(
                source_partition_locator.stream_locator,
                source_partition_locator.partition_values).stream_position,
            deltacat_storage,
        )

        # Source Two: compacted table in case of incremental compaction or new deltas from uncompacted table
        compacted_last_stream_position = None
        if not rebase_source_partition_locator:  # compacted table
            compacted_partition = deltacat_storage.get_partition(compacted_partition_locator.stream_locator,
                                                                            compacted_partition_locator.partition_values)
            compacted_last_stream_position = compacted_partition.stream_position if compacted_partition else None
            input_deltas_compacted = []
            if compacted_last_stream_position:
                input_deltas_compacted = _discover_deltas(
                    compacted_partition_locator,
                    None,
                    compacted_last_stream_position,
                    deltacat_storage
                )
            logger.info(
                f"Length of input deltas from uncompacted table {len(input_deltas)} up to {last_stream_position_to_compact},"
                f"Length of input deltas from compacted table {len(input_deltas_compacted)} up to {high_watermark}")
            input_deltas += input_deltas_compacted
        else:  # new deltas from uncompacted table based on inferred last stream position to last position to compact
            input_deltas_new = _discover_deltas(
                rebase_source_partition_locator,
                rebase_source_partition_high_watermark,
                last_stream_position_to_compact,
                deltacat_storage
            )
            logger.info(
                f"Length of input deltas from uncompacted table {len(input_deltas_new)} up to {last_stream_position_to_compact},"
                f"Length of input deltas from compacted table {len(input_deltas)} up to {rebase_source_partition_high_watermark}")
            input_deltas += input_deltas_new

        return input_deltas, compacted_last_stream_position

def _discover_deltas(
        source_partition_locator: PartitionLocator,
        start_position_exclusive: Optional[int],
        end_position_inclusive: int,
        deltacat_storage=unimplemented_deltacat_storage) -> List[Delta]:
=======
    source_partition_locator: PartitionLocator,
    start_position_exclusive: Optional[int],
    end_position_inclusive: int,
    deltacat_storage=unimplemented_deltacat_storage,
) -> List[Delta]:

>>>>>>> a831ca8e
    stream_locator = source_partition_locator.stream_locator
    namespace = stream_locator.namespace
    table_name = stream_locator.table_name
    table_version = stream_locator.table_version
    partition_values = source_partition_locator.partition_values
    deltas_list_result = deltacat_storage.list_deltas(
        namespace,
        table_name,
        partition_values,
        table_version,
        start_position_exclusive,
        end_position_inclusive,
        True,
    )
    deltas = deltas_list_result.all_items()
    if not deltas:
        raise RuntimeError(
            f"Unexpected Error: Couldn't find any deltas to "
            f"compact in delta stream position range "
            f"('{start_position_exclusive}', "
            f"'{end_position_inclusive}']. Source partition: "
            f"{source_partition_locator}"
        )
    if start_position_exclusive:
        first_delta = deltas.pop(0)
        logger.info(
            f"Removed exclusive start delta w/ expected stream "
            f"position '{start_position_exclusive}' from deltas to "
            f"compact: {first_delta}"
        )
    logger.info(
        f"Count of deltas to compact in delta stream "
        f"position range ('{start_position_exclusive}', "
        f"'{end_position_inclusive}']: {len(deltas)}. Source "
        f"partition: '{source_partition_locator}'"
    )
    return deltas

def limit_input_deltas(
<<<<<<< HEAD
        input_deltas: List[Delta],
        cluster_resources: Dict[str, float],
        hash_bucket_count: int,
        user_hash_bucket_chunk_size: int,
        input_deltas_stats: Dict[int, DeltaStats],
        deltacat_storage=unimplemented_deltacat_storage) \
        -> Tuple[List[DeltaAnnotated], int, dict]:
=======
    input_deltas: List[Delta],
    cluster_resources: Dict[str, float],
    hash_bucket_count: Optional[int],
    min_pk_index_pa_bytes: int,
    user_hash_bucket_chunk_size: int,
    input_deltas_stats: Optional[Dict[int, DeltaStats]],
    deltacat_storage=unimplemented_deltacat_storage,
) -> Tuple[List[DeltaAnnotated], int, int]:

>>>>>>> a831ca8e
    # TODO (pdames): when row counts are available in metadata, use them
    #  instead of bytes - memory consumption depends more on number of
    #  input delta records than bytes.

    # we assume here that we're running on a fixed-size cluster
    # this assumption could be removed, but we'd still need to know the max
    # resources we COULD get for this cluster, and the amount of memory
    # available per CPU should remain fixed across the cluster.
    worker_cpus = int(cluster_resources["CPU"])
    worker_obj_store_mem = float(cluster_resources["object_store_memory"])
<<<<<<< HEAD
=======
    # worker_obj_store_mem = ray_constants.from_memory_units(
    #     cluster_resources["object_store_memory"]
    # )
    if min_pk_index_pa_bytes > 0:
        required_heap_mem_for_dedupe = worker_obj_store_mem - min_pk_index_pa_bytes
        assert required_heap_mem_for_dedupe > 0, (
            f"Not enough required memory available to re-batch input deltas"
            f"and initiate the dedupe step."
        )
        # Size of batched deltas must also be reduced to have enough space for primary
        # key index files (from earlier compaction rounds) in the dedupe step, since
        # they will be loaded into worker heap memory.
        worker_obj_store_mem = required_heap_mem_for_dedupe

>>>>>>> a831ca8e
    logger.info(f"Total worker object store memory: {worker_obj_store_mem}")
    worker_obj_store_mem_per_task = worker_obj_store_mem / worker_cpus
    logger.info(f"Worker object store memory/task: " f"{worker_obj_store_mem_per_task}")
    worker_task_mem = cluster_resources["memory"]
    logger.info(f"Total worker memory: {worker_task_mem}")
    # TODO (pdames): ensure fixed memory per CPU in heterogenous clusters
    worker_mem_per_task = worker_task_mem / worker_cpus
    logger.info(f"Cluster worker memory/task: {worker_mem_per_task}")

    delta_bytes = 0
    delta_bytes_pyarrow = 0
    delta_manifest_entries = 0
    latest_stream_position = defaultdict(lambda: -1)  # tracks the latest stream position for each partition locator
    limited_input_da_list = []

    if input_deltas_stats is None:
        input_deltas_stats = {}

    input_deltas_stats = {
        int(stream_pos): DeltaStats(delta_stats)
        for stream_pos, delta_stats in input_deltas_stats.items()
    }
    for delta in input_deltas:
        manifest = deltacat_storage.get_delta_manifest(delta)
        delta.manifest = manifest
        position = delta.stream_position
        delta_stats = input_deltas_stats.get(delta.stream_position, DeltaStats())
        if delta_stats:
            # TODO (pdames): derive from row count instead of table bytes
            delta_bytes_pyarrow += delta_stats.stats.pyarrow_table_bytes
        else:
            # TODO (pdames): ensure pyarrow object fits in per-task obj store mem
            logger.warning(
                f"Stats are missing for delta stream position {delta.stream_position}, "
                f"materialized delta may not fit in per-task object store memory."
            )
        manifest_entries = delta.manifest.entries
        delta_manifest_entries += len(manifest_entries)
        for entry in manifest_entries:
            delta_bytes += entry.meta.content_length
            if not delta_stats:
                delta_bytes_pyarrow = delta_bytes * PYARROW_INFLATION_MULTIPLIER
        latest_stream_position[delta.locator.partition_locator] = max(position,
                                                                                         latest_stream_position[
                                                                                             delta.locator.partition_locator])
        if delta_bytes_pyarrow > worker_obj_store_mem:
            logger.info(
                f"Input deltas limited to "
                f"{len(limited_input_da_list)} by object store mem "
                f"({delta_bytes_pyarrow} > {worker_obj_store_mem})"
            )
            break
        delta_annotated = DeltaAnnotated.of(delta)
        limited_input_da_list.append(delta_annotated)

    logger.info(f"Input deltas to compact this round: " f"{len(limited_input_da_list)}")
    logger.info(f"Input delta bytes to compact: {delta_bytes}")
    logger.info(f"Input delta files to compact: {delta_manifest_entries}")
    logger.info(f"Latest input delta stream position: {latest_stream_position}")

    if not limited_input_da_list:
        raise RuntimeError("No input deltas to compact!")

    # TODO (pdames): determine min hash buckets from size of all deltas
    #  (not just deltas for this round)
    min_hash_bucket_count = int(
        max(
            math.ceil(delta_bytes_pyarrow / worker_obj_store_mem_per_task),
            min(worker_cpus, 256),
        )
    )
    logger.info(f"Minimum recommended hash buckets: {min_hash_bucket_count}")

    if hash_bucket_count is None:
        # TODO (pdames): calc default hash buckets from table growth rate... as
        #  this stands, we don't know whether we're provisioning insufficient
        #  hash buckets for the next 5 minutes of deltas or more than enough
        #  for the next 10 years
        hash_bucket_count = min_hash_bucket_count
        logger.info(f"Using default hash bucket count: {hash_bucket_count}")

    if hash_bucket_count < min_hash_bucket_count:
        logger.warning(
            f"Provided hash bucket count ({hash_bucket_count}) "
            f"is less than the min recommended ({min_hash_bucket_count}). "
            f"This compaction job run may run out of memory, or run slowly. To "
            f"resolve this problem either specify a larger number of hash "
            f"buckets when running compaction, omit a custom hash bucket "
            f"count when running compaction, or provision workers with more "
            f"task memory per CPU."
        )

    hash_bucket_chunk_size = user_hash_bucket_chunk_size
    max_hash_bucket_chunk_size = math.ceil(
        worker_obj_store_mem_per_task / PYARROW_INFLATION_MULTIPLIER
    )
    logger.info(f"Max hash bucket chunk size: {max_hash_bucket_chunk_size}")
    if hash_bucket_chunk_size > max_hash_bucket_chunk_size:
        # TODO (pdames): note type of memory to increase (task or object store)
        logger.warning(
            f"Provided hash bucket chunk size "
            f"({user_hash_bucket_chunk_size}) is greater than the max "
            f"recommended ({max_hash_bucket_chunk_size}). This compaction "
            f"job may run out of memory. To resolve this problem either "
            f"specify a smaller hash bucket chunk size when running "
            f"compaction, omit a custom hash bucket chunk size when running "
            f"compaction, or provision workers with more task and object "
            f"store memory per CPU."
        )
    elif not hash_bucket_chunk_size:
        hash_bucket_chunk_size_load_balanced = max(
            math.ceil(max(delta_bytes, delta_bytes_pyarrow) / worker_cpus),
            BYTES_PER_MEBIBYTE,
        )
        hash_bucket_chunk_size = min(
            max_hash_bucket_chunk_size,
            hash_bucket_chunk_size_load_balanced,
        )
        logger.info(f"Default hash bucket chunk size: {hash_bucket_chunk_size}")

    rebatched_da_list = DeltaAnnotated.rebatch(
        limited_input_da_list,
        hash_bucket_chunk_size,
        # TODO (pdames): Test and add value for min_file_counts
    )

    logger.info(f"Hash bucket chunk size: {hash_bucket_chunk_size}")
    logger.info(f"Hash bucket count: {hash_bucket_count}")
    logger.info(f"Input uniform delta count: {len(rebatched_da_list)}")

    return rebatched_da_list, hash_bucket_count, latest_stream_position<|MERGE_RESOLUTION|>--- conflicted
+++ resolved
@@ -1,88 +1,91 @@
 import logging
 import math
-from typing import Dict, List, Optional, Tuple
-
+from deltacat.compute.stats.models.delta_stats import DeltaStats
+from deltacat.constants import PYARROW_INFLATION_MULTIPLIER, BYTES_PER_MEBIBYTE
+
+from deltacat.storage import (
+    PartitionLocator,
+    Delta,
+    interface as unimplemented_deltacat_storage,
+)
 from deltacat import logs
 from deltacat.compute.compactor import DeltaAnnotated
-<<<<<<< HEAD
 from collections import defaultdict
-from typing import Dict, List, Optional, Tuple
-=======
-from deltacat.compute.stats.models.delta_stats import DeltaStats
-from deltacat.constants import BYTES_PER_MEBIBYTE, PYARROW_INFLATION_MULTIPLIER
-from deltacat.storage import Delta, PartitionLocator
-from deltacat.storage import interface as unimplemented_deltacat_storage
->>>>>>> a831ca8e
+from typing import Dict, List, Optional, Tuple, Union
 
 logger = logs.configure_deltacat_logger(logging.getLogger(__name__))
 
 
 def discover_deltas(
-<<<<<<< HEAD
-        source_partition_locator: PartitionLocator,
-        high_watermark: Optional[dict, int],
-        last_stream_position_to_compact: int,
-        compacted_partition_locator: Optional[PartitionLocator],
-        rebase_source_partition_locator: Optional[PartitionLocator],
-        rebase_source_partition_high_watermark: Optional[int],
-        deltacat_storage=unimplemented_deltacat_storage) -> Tuple[List[Delta], int]:
-
-        # Source One: new deltas from uncompacted table for incremental compaction, or deltas from compacted table for rebase
-        input_deltas = _discover_deltas(
-            source_partition_locator,
-            high_watermark[source_partition_locator.canonical_string()] if isinstance(high_watermark,
-                                                                                      dict) else high_watermark,
-            last_stream_position_to_compact if not rebase_source_partition_locator else deltacat_storage.get_partition(
-                source_partition_locator.stream_locator,
-                source_partition_locator.partition_values).stream_position,
+    source_partition_locator: PartitionLocator,
+    high_watermark: Union[dict, int],
+    last_stream_position_to_compact: int,
+    compacted_partition_locator: Optional[PartitionLocator],
+    rebase_source_partition_locator: Optional[PartitionLocator],
+    rebase_source_partition_high_watermark: Optional[int],
+    deltacat_storage=unimplemented_deltacat_storage,
+) -> Tuple[List[Delta], int]:
+
+    # Source One: new deltas from uncompacted table for incremental compaction or deltas from compacted table for rebase
+    input_deltas = _discover_deltas(
+        source_partition_locator,
+        high_watermark[source_partition_locator.canonical_string()]
+        if isinstance(high_watermark, dict)
+        else high_watermark,
+        last_stream_position_to_compact
+        if not rebase_source_partition_locator
+        else deltacat_storage.get_partition(
+            source_partition_locator.stream_locator,
+            source_partition_locator.partition_values,
+        ).stream_position,
+        deltacat_storage,
+    )
+
+    # Source Two: delta from compacted table for incremental compaction or new deltas from uncompacted table for rebase
+    previous_last_stream_position_compacted = -1
+    if not rebase_source_partition_locator:  # compacted table
+        compacted_partition = deltacat_storage.get_partition(
+            compacted_partition_locator.stream_locator,
+            compacted_partition_locator.partition_values,
+        )
+        previous_last_stream_position_compacted = (
+            compacted_partition.stream_position if compacted_partition else None
+        )
+        input_deltas_compacted = []
+        if previous_last_stream_position_compacted > 0:
+            input_deltas_compacted = _discover_deltas(
+                compacted_partition_locator,
+                None,
+                previous_last_stream_position_compacted,
+                deltacat_storage,
+            )
+        logger.info(
+            f"Length of input deltas from uncompacted table {len(input_deltas)} up to {last_stream_position_to_compact},"
+            f"Length of input deltas from compacted table {len(input_deltas_compacted)} up to {high_watermark}"
+        )
+        input_deltas += input_deltas_compacted
+    else:  # new deltas from uncompacted table between previous_last_stream_position_compacted and current last_position_to_compact
+        input_deltas_new = _discover_deltas(
+            rebase_source_partition_locator,
+            rebase_source_partition_high_watermark,
+            last_stream_position_to_compact,
             deltacat_storage,
         )
-
-        # Source Two: compacted table in case of incremental compaction or new deltas from uncompacted table
-        compacted_last_stream_position = None
-        if not rebase_source_partition_locator:  # compacted table
-            compacted_partition = deltacat_storage.get_partition(compacted_partition_locator.stream_locator,
-                                                                            compacted_partition_locator.partition_values)
-            compacted_last_stream_position = compacted_partition.stream_position if compacted_partition else None
-            input_deltas_compacted = []
-            if compacted_last_stream_position:
-                input_deltas_compacted = _discover_deltas(
-                    compacted_partition_locator,
-                    None,
-                    compacted_last_stream_position,
-                    deltacat_storage
-                )
-            logger.info(
-                f"Length of input deltas from uncompacted table {len(input_deltas)} up to {last_stream_position_to_compact},"
-                f"Length of input deltas from compacted table {len(input_deltas_compacted)} up to {high_watermark}")
-            input_deltas += input_deltas_compacted
-        else:  # new deltas from uncompacted table based on inferred last stream position to last position to compact
-            input_deltas_new = _discover_deltas(
-                rebase_source_partition_locator,
-                rebase_source_partition_high_watermark,
-                last_stream_position_to_compact,
-                deltacat_storage
-            )
-            logger.info(
-                f"Length of input deltas from uncompacted table {len(input_deltas_new)} up to {last_stream_position_to_compact},"
-                f"Length of input deltas from compacted table {len(input_deltas)} up to {rebase_source_partition_high_watermark}")
-            input_deltas += input_deltas_new
-
-        return input_deltas, compacted_last_stream_position
+        logger.info(
+            f"Length of input deltas from uncompacted table {len(input_deltas_new)} up to {last_stream_position_to_compact},"
+            f"Length of input deltas from compacted table {len(input_deltas)} up to {rebase_source_partition_high_watermark}"
+        )
+        input_deltas += input_deltas_new
+
+    return input_deltas, previous_last_stream_position_compacted
+
 
 def _discover_deltas(
-        source_partition_locator: PartitionLocator,
-        start_position_exclusive: Optional[int],
-        end_position_inclusive: int,
-        deltacat_storage=unimplemented_deltacat_storage) -> List[Delta]:
-=======
     source_partition_locator: PartitionLocator,
     start_position_exclusive: Optional[int],
     end_position_inclusive: int,
     deltacat_storage=unimplemented_deltacat_storage,
 ) -> List[Delta]:
-
->>>>>>> a831ca8e
     stream_locator = source_partition_locator.stream_locator
     namespace = stream_locator.namespace
     table_name = stream_locator.table_name
@@ -121,26 +124,15 @@
     )
     return deltas
 
+
 def limit_input_deltas(
-<<<<<<< HEAD
-        input_deltas: List[Delta],
-        cluster_resources: Dict[str, float],
-        hash_bucket_count: int,
-        user_hash_bucket_chunk_size: int,
-        input_deltas_stats: Dict[int, DeltaStats],
-        deltacat_storage=unimplemented_deltacat_storage) \
-        -> Tuple[List[DeltaAnnotated], int, dict]:
-=======
     input_deltas: List[Delta],
     cluster_resources: Dict[str, float],
-    hash_bucket_count: Optional[int],
-    min_pk_index_pa_bytes: int,
+    hash_bucket_count: int,
     user_hash_bucket_chunk_size: int,
-    input_deltas_stats: Optional[Dict[int, DeltaStats]],
+    input_deltas_stats: Dict[int, DeltaStats],
     deltacat_storage=unimplemented_deltacat_storage,
-) -> Tuple[List[DeltaAnnotated], int, int]:
-
->>>>>>> a831ca8e
+) -> Tuple[List[DeltaAnnotated], int, dict]:
     # TODO (pdames): when row counts are available in metadata, use them
     #  instead of bytes - memory consumption depends more on number of
     #  input delta records than bytes.
@@ -151,23 +143,6 @@
     # available per CPU should remain fixed across the cluster.
     worker_cpus = int(cluster_resources["CPU"])
     worker_obj_store_mem = float(cluster_resources["object_store_memory"])
-<<<<<<< HEAD
-=======
-    # worker_obj_store_mem = ray_constants.from_memory_units(
-    #     cluster_resources["object_store_memory"]
-    # )
-    if min_pk_index_pa_bytes > 0:
-        required_heap_mem_for_dedupe = worker_obj_store_mem - min_pk_index_pa_bytes
-        assert required_heap_mem_for_dedupe > 0, (
-            f"Not enough required memory available to re-batch input deltas"
-            f"and initiate the dedupe step."
-        )
-        # Size of batched deltas must also be reduced to have enough space for primary
-        # key index files (from earlier compaction rounds) in the dedupe step, since
-        # they will be loaded into worker heap memory.
-        worker_obj_store_mem = required_heap_mem_for_dedupe
-
->>>>>>> a831ca8e
     logger.info(f"Total worker object store memory: {worker_obj_store_mem}")
     worker_obj_store_mem_per_task = worker_obj_store_mem / worker_cpus
     logger.info(f"Worker object store memory/task: " f"{worker_obj_store_mem_per_task}")
@@ -180,7 +155,9 @@
     delta_bytes = 0
     delta_bytes_pyarrow = 0
     delta_manifest_entries = 0
-    latest_stream_position = defaultdict(lambda: -1)  # tracks the latest stream position for each partition locator
+    latest_stream_position = defaultdict(
+        lambda: -1
+    )  # tracks the latest stream position for each partition locator
     limited_input_da_list = []
 
     if input_deltas_stats is None:
@@ -210,9 +187,9 @@
             delta_bytes += entry.meta.content_length
             if not delta_stats:
                 delta_bytes_pyarrow = delta_bytes * PYARROW_INFLATION_MULTIPLIER
-        latest_stream_position[delta.locator.partition_locator] = max(position,
-                                                                                         latest_stream_position[
-                                                                                             delta.locator.partition_locator])
+        latest_stream_position[delta.locator.partition_locator] = max(
+            position, latest_stream_position[delta.locator.partition_locator]
+        )
         if delta_bytes_pyarrow > worker_obj_store_mem:
             logger.info(
                 f"Input deltas limited to "
