--- conflicted
+++ resolved
@@ -248,15 +248,6 @@
 
 
 def get_minimal_hb_schema() -> pa.schema:
-<<<<<<< HEAD
-    return pa.schema(
-        [
-            _PK_HASH_COLUMN_FIELD,
-            _ORDERED_RECORD_IDX_COLUMN_FIELD,
-            _ORDERED_FILE_IDX_COLUMN_FIELD,
-        ]
-    )
-=======
     return pa.schema([
         _PK_HASH_COLUMN_FIELD,
         _ORDERED_RECORD_IDX_COLUMN_FIELD,
@@ -264,5 +255,4 @@
         _PARTITION_STREAM_POSITION_COLUMN_FIELD,
         _DELTA_TYPE_COLUMN_FIELD,
         _IS_SOURCE_COLUMN_FIELD
-    ])
->>>>>>> 3196ceff
+    ])