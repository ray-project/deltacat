--- conflicted
+++ resolved
@@ -2,28 +2,23 @@
 import logging
 from contextlib import nullcontext
 from itertools import chain
-from typing import Generator, List, Optional, Tuple
-
+from typing import Generator, List, Optional
 import numpy as np
 import pyarrow as pa
 import ray
-from ray.types import ObjectRef
-
 from deltacat import logs
-<<<<<<< HEAD
-from deltacat.compute.compactor import DeltaAnnotated, DeltaFileEnvelope, \
-    SortKey, RoundCompletionInfo
-from deltacat.compute.compactor.utils.primary_key_index import \
-    group_hash_bucket_indices, group_record_indices_by_hash_bucket
-=======
-from deltacat.compute.compactor import DeltaAnnotated, DeltaFileEnvelope, SortKey
+from deltacat.compute.compactor import (
+    DeltaAnnotated,
+    DeltaFileEnvelope,
+    SortKey,
+    RoundCompletionInfo,
+)
 from deltacat.compute.compactor.model.delta_file_envelope import DeltaFileEnvelopeGroups
 from deltacat.compute.compactor.utils import system_columns as sc
 from deltacat.compute.compactor.utils.primary_key_index import (
     group_hash_bucket_indices,
     group_record_indices_by_hash_bucket,
 )
->>>>>>> a831ca8e
 from deltacat.storage import interface as unimplemented_deltacat_storage
 from deltacat.types.media import StorageType
 from deltacat.utils.common import sha1_digest
@@ -41,22 +36,12 @@
 
 _PK_BYTES_DELIMITER = b"L6kl7u5f"
 
-HashBucketGroupToObjectId = np.ndarray
-HashBucketResult = Tuple[
-    HashBucketGroupToObjectId, List[ObjectRef[DeltaFileEnvelopeGroups]]
-]
+HashBucketResult = np.ndarray
 
 
 def _group_by_pk_hash_bucket(
-<<<<<<< HEAD
-        table: pa.Table,
-        num_buckets: int,
-        primary_keys: List[str]) -> np.ndarray:
-=======
     table: pa.Table, num_buckets: int, primary_keys: List[str]
 ) -> np.ndarray:
-
->>>>>>> a831ca8e
     # generate the primary key digest column
     all_pk_column_fields = []
     for pk_name in primary_keys:
@@ -96,23 +81,13 @@
 
 
 def _group_file_records_by_pk_hash_bucket(
-<<<<<<< HEAD
-        annotated_delta: DeltaAnnotated,
-        num_hash_buckets: int,
-        primary_keys: List[str],
-        sort_key_names: List[str],
-        is_src_delta: np.bool_ = True,
-        deltacat_storage=unimplemented_deltacat_storage) \
-        -> Optional[DeltaFileEnvelopeGroups]:
-=======
     annotated_delta: DeltaAnnotated,
     num_hash_buckets: int,
     primary_keys: List[str],
     sort_key_names: List[str],
+    is_src_delta: np.bool_ = True,
     deltacat_storage=unimplemented_deltacat_storage,
 ) -> Optional[DeltaFileEnvelopeGroups]:
-
->>>>>>> a831ca8e
     # read input parquet s3 objects into a list of delta file envelopes
     delta_file_envelopes = _read_delta_file_envelopes(
         annotated_delta,
@@ -137,35 +112,23 @@
                     hb_to_delta_file_envelopes[hb] = []
                 hb_to_delta_file_envelopes[hb].append(
                     DeltaFileEnvelope.of(
-<<<<<<< HEAD
                         dfe.stream_position,
                         dfe.file_index,
                         dfe.delta_type,
                         table,
-                        is_src_delta))
-=======
-                        dfe.stream_position, dfe.file_index, dfe.delta_type, table
+                        is_src_delta,
                     )
                 )
->>>>>>> a831ca8e
     return hb_to_delta_file_envelopes
 
 
 def _read_delta_file_envelopes(
-<<<<<<< HEAD
-        annotated_delta: DeltaAnnotated,
-        primary_keys: List[str],
-        sort_key_names: List[str],
-        deltacat_storage=unimplemented_deltacat_storage) \
-        -> Optional[List[DeltaFileEnvelope]]:
-=======
     annotated_delta: DeltaAnnotated,
     primary_keys: List[str],
     sort_key_names: List[str],
     deltacat_storage=unimplemented_deltacat_storage,
 ) -> Optional[List[DeltaFileEnvelope]]:
 
->>>>>>> a831ca8e
     columns_to_read = list(chain(primary_keys, sort_key_names))
     # TODO (rootliu) compare performance of column read from unpartitioned vs partitioned file
     # https://arrow.apache.org/docs/python/parquet.html#writing-to-partitioned-datasets
@@ -176,19 +139,12 @@
         storage_type=StorageType.LOCAL,
     )
     annotations = annotated_delta.annotations
-<<<<<<< HEAD
-    assert (len(tables) == len(annotations),
-            f"Unexpected Error: Length of downloaded delta manifest tables "
-            f"({len(tables)}) doesn't match the length of delta manifest "
-            f"annotations ({len(annotations)}).")
-=======
     assert (
         len(tables) == len(annotations),
         f"Unexpected Error: Length of downloaded delta manifest tables "
         f"({len(tables)}) doesn't match the length of delta manifest "
         f"annotations ({len(annotations)}).",
     )
->>>>>>> a831ca8e
     if not tables:
         return None
 
@@ -198,43 +154,15 @@
             annotations[i].annotation_stream_position,
             annotations[i].annotation_file_index,
             annotations[i].annotation_delta_type,
-            table
+            table,
         )
         delta_file_envelopes.append(delta_file)
     return delta_file_envelopes
 
 
-<<<<<<< HEAD
-@ray.remote
-def hash_bucket(
-        annotated_delta: DeltaAnnotated,
-        round_completion_info: Optional[RoundCompletionInfo],
-        primary_keys: List[str],
-        sort_keys: List[SortKey],
-        num_buckets: int,
-        num_groups: int,
-        deltacat_storage=unimplemented_deltacat_storage) -> HashBucketResult:
-    logger.info(f"Starting hash bucket task...")
-    sort_key_names = [key.key_name for key in sort_keys]
-    if not round_completion_info:
-        is_src_delta = True
-    else:
-        is_src_delta = annotated_delta.locator.partition_locator != round_completion_info.compacted_delta_locator.partition_locator
-    delta_file_envelope_groups = _group_file_records_by_pk_hash_bucket(
-        annotated_delta,
-        num_buckets,
-        primary_keys,
-        sort_key_names,
-        is_src_delta,
-        deltacat_storage,
-    )
-    hash_bucket_group_to_obj_id, object_refs = group_hash_bucket_indices(
-        delta_file_envelope_groups,
-        num_buckets,
-        num_groups,
-=======
 def _timed_hash_bucket(
     annotated_delta: DeltaAnnotated,
+    round_completion_info: Optional[RoundCompletionInfo],
     primary_keys: List[str],
     sort_keys: List[SortKey],
     num_buckets: int,
@@ -248,24 +176,33 @@
         f"hash_bucket_{worker_id}_{task_id}.bin"
     ) if enable_profiler else nullcontext():
         sort_key_names = [key.key_name for key in sort_keys]
+        if not round_completion_info:
+            is_src_delta = True
+        else:
+            is_src_delta = (
+                annotated_delta.locator.partition_locator
+                != round_completion_info.compacted_delta_locator.partition_locator
+            )
         delta_file_envelope_groups = _group_file_records_by_pk_hash_bucket(
             annotated_delta,
             num_buckets,
             primary_keys,
             sort_key_names,
+            is_src_delta,
             deltacat_storage,
         )
-        hash_bucket_group_to_obj_id, object_refs = group_hash_bucket_indices(
+        hash_bucket_group_to_obj_id, _ = group_hash_bucket_indices(
             delta_file_envelope_groups,
             num_buckets,
             num_groups,
         )
-        return hash_bucket_group_to_obj_id, object_refs
-
-
-@ray.remote(num_returns=2)
+        return hash_bucket_group_to_obj_id
+
+
+@ray.remote
 def hash_bucket(
     annotated_delta: DeltaAnnotated,
+    round_completion_info: Optional[RoundCompletionInfo],
     primary_keys: List[str],
     sort_keys: List[SortKey],
     num_buckets: int,
@@ -276,21 +213,20 @@
 ) -> HashBucketResult:
 
     logger.info(f"Starting hash bucket task...")
-    hash_bucket_result, duration = timed_invocation(
+    hash_bucket_group_to_obj_id, duration = timed_invocation(
         func=_timed_hash_bucket,
         annotated_delta=annotated_delta,
+        round_completion_info=round_completion_info,
         primary_keys=primary_keys,
         sort_keys=sort_keys,
         num_buckets=num_buckets,
         num_groups=num_groups,
         enable_profiler=enable_profiler,
         deltacat_storage=deltacat_storage,
->>>>>>> a831ca8e
     )
     if metrics_config:
         emit_timer_metrics(
             metrics_name="hash_bucket", value=duration, metrics_config=metrics_config
         )
-    hash_bucket_group_to_obj_id, object_refs = hash_bucket_result
     logger.info(f"Finished hash bucket task...")
     return hash_bucket_group_to_obj_id