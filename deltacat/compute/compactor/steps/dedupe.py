--- conflicted
+++ resolved
@@ -257,28 +257,7 @@
     logger.info(f"Count of materialize buckets with object refs: "
                 f"{len(mat_bucket_to_dd_idx_obj_id)}")
 
-<<<<<<< HEAD
-    record_counts_pending_materialize.add_record_counts.remote(
-        dedupe_task_index,
-        mat_bucket_to_src_file_record_count,
-    )
-    # wait for all dedupe tasks to reach this point before continuing
-    logger.info(
-        f"Waiting for all dedupe tasks to finish writing record counts...")
-    finalized = False
-    while not finalized:
-        finalized = ray.get(
-            record_counts_pending_materialize.is_finalized.remote()
-        )
-        time.sleep(0.25)
-    record_counts = ray.get(
-        record_counts_pending_materialize.get_record_counts.remote()
-    )
-
-    write_pki_result: PyArrowWriteResult = write_new_primary_key_index(
-=======
     write_pki_result: PyArrowWriteResult = _write_new_primary_key_index(
->>>>>>> fbb5e863
         compaction_artifact_s3_bucket,
         new_primary_key_index_version_locator,
         max_records_per_index_file,
