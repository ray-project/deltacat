--- conflicted
+++ resolved
@@ -10,7 +10,6 @@
 import ray
 from ray import cloudpickle
 from ray.types import ObjectRef
-from ray.util.scheduling_strategies import PlacementGroupSchedulingStrategy
 
 from deltacat import logs
 from deltacat.compute.compactor import (
@@ -26,25 +25,7 @@
 from deltacat.compute.compactor.utils import system_columns as sc
 from deltacat.compute.compactor.utils.system_columns import get_minimal_hb_schema
 from deltacat.storage import DeltaType
-<<<<<<< HEAD
-from deltacat.compute.compactor import (
-    SortKey,
-    SortOrder,
-    RoundCompletionInfo,
-    PrimaryKeyIndexVersionLocator,
-    DeltaFileEnvelope,
-    DeltaFileLocator,
-    PyArrowWriteResult,
-)
-from deltacat.compute.compactor.utils import (
-    system_columns as sc,
-    primary_key_index as pki,
-)
-
-from typing import Any, Dict, List, Optional, Tuple
-=======
 from deltacat.utils.pyarrow import ReadKwargsProviderPyArrowSchemaOverride
->>>>>>> b8cc023c
 
 logger = logs.configure_deltacat_logger(logging.getLogger(__name__))
 
@@ -401,17 +382,12 @@
             dedupe_task_index,
             pickled_object_ref,
         )
-<<<<<<< HEAD
+        del object_ref
+        del pickled_object_ref
     logger.info(
         f"Count of materialize buckets with object refs: "
         f"{len(mat_bucket_to_dd_idx_obj_id)}"
     )
-=======
-        del object_ref
-        del pickled_object_ref
-    logger.info(f"Count of materialize buckets with object refs: "
-                f"{len(mat_bucket_to_dd_idx_obj_id)}")
->>>>>>> b8cc023c
 
     record_counts_pending_materialize.add_record_counts.remote(
         dedupe_task_index,
