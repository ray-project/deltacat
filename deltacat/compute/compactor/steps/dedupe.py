--- conflicted
+++ resolved
@@ -1,5 +1,4 @@
 import logging
-import time
 from collections import defaultdict
 from itertools import repeat
 from typing import Any, Dict, List, Optional, Tuple
@@ -49,19 +48,6 @@
 ]
 
 
-<<<<<<< HEAD
-def union_primary_key_indices(
-    s3_bucket: str,
-    round_completion_info: RoundCompletionInfo,
-    hash_bucket_index: int,
-    df_envelopes_list: List[List[DeltaFileEnvelope]],
-) -> pa.Table:
-
-    logger.info(
-        f"Reading dedupe input for {len(df_envelopes_list)} "
-        f"delta file envelope lists..."
-    )
-=======
 def _union_primary_key_indices(
         s3_bucket: str,
         round_completion_info: RoundCompletionInfo,
@@ -70,7 +56,6 @@
 
     logger.info(f"[Hash bucket index {hash_bucket_index}] Reading dedupe input for "
                 f"{len(df_envelopes_list)} delta file envelope lists...")
->>>>>>> 3196ceff
     # read compacted input parquet files first
     # (which implicitly have older stream positions than deltas)
     hb_tables = []
@@ -85,43 +70,9 @@
             ),
         )
         if tables:
-<<<<<<< HEAD
-            prev_compacted_delta_stream_pos = (
-                round_completion_info.compacted_delta_locator.stream_position
-            )
-            if prev_compacted_delta_stream_pos is None:
-                raise ValueError(
-                    f"Unexpected Error: No previous compacted "
-                    f"delta stream position found in round "
-                    f"completion info: {round_completion_info}"
-                )
-            prior_pk_index_table = pa.concat_tables(tables)
-            prior_pk_index_table = sc.append_stream_position_column(
-                prior_pk_index_table,
-                repeat(
-                    prev_compacted_delta_stream_pos,
-                    len(prior_pk_index_table),
-                ),
-            )
-            prior_pk_index_table = sc.append_delta_type_col(
-                prior_pk_index_table,
-                repeat(
-                    sc.delta_type_to_field(DeltaType.UPSERT),
-                    len(prior_pk_index_table),
-                ),
-            )
-            prior_pk_index_table = sc.append_is_source_col(
-                prior_pk_index_table,
-                repeat(
-                    False,
-                    len(prior_pk_index_table),
-                ),
-            )
-=======
             prior_pk_index_table = pa.concat_tables(tables)
             logger.info(f"Number of records in prior primary index for hash bucket"
                         f" {hash_bucket_index}: {prior_pk_index_table.num_rows}")
->>>>>>> 3196ceff
             hb_tables.append(prior_pk_index_table)
 
     # sort by delta file stream position now instead of sorting every row later
@@ -164,44 +115,6 @@
     return table.take(list(value_to_last_row_idx.values()))
 
 
-<<<<<<< HEAD
-def write_new_primary_key_index(
-    s3_bucket: str,
-    new_primary_key_index_version_locator: PrimaryKeyIndexVersionLocator,
-    max_rows_per_index_file: int,
-    max_rows_per_mat_file: int,
-    num_materialize_buckets: int,
-    dedupe_task_index: int,
-    deduped_tables: List[Tuple[int, pa.Table]],
-    row_counts: Dict[int, Dict[Tuple[np.bool_, np.int64, np.int32], Dict[int, int]]],
-) -> PyArrowWriteResult:
-
-    logger.info(
-        f"Writing new deduped primary key index: "
-        f"{new_primary_key_index_version_locator}"
-    )
-    # TODO (pdames): move to RecordCountsPendingMaterialize.finalize()?
-    file_idx = 0
-    prev_file_idx = 0
-    dest_file_indices = defaultdict(lambda: defaultdict(lambda: defaultdict(int)))
-    dest_file_row_indices = defaultdict(lambda: defaultdict(lambda: defaultdict(int)))
-    for mat_bucket in sorted(row_counts.keys()):
-        mat_bucket_row_idx = 0
-        sorted_src_dfls = sorted(row_counts[mat_bucket].keys())
-        for src_dfl in sorted_src_dfls:
-            sorted_dd_tasks = sorted(row_counts[mat_bucket][src_dfl].keys())
-            for dd_task_idx in sorted_dd_tasks:
-                dest_file_row_indices[mat_bucket][src_dfl][dd_task_idx] = (
-                    mat_bucket_row_idx % max_rows_per_mat_file
-                )
-                file_idx = prev_file_idx + int(
-                    mat_bucket_row_idx / max_rows_per_mat_file
-                )
-                dest_file_indices[mat_bucket][src_dfl][dd_task_idx] = file_idx
-                row_count = row_counts[mat_bucket][src_dfl][dd_task_idx]
-                mat_bucket_row_idx += row_count
-        prev_file_idx = file_idx + 1
-=======
 def _write_new_primary_key_index(
         s3_bucket: str,
         new_primary_key_index_version_locator: PrimaryKeyIndexVersionLocator,
@@ -211,52 +124,9 @@
 
     logger.info(f"[Dedupe task index {dedupe_task_index}] Writing new deduped primary key index: "
                 f"{new_primary_key_index_version_locator}")
->>>>>>> 3196ceff
 
     pki_results = []
     for hb_index, table in deduped_tables:
-<<<<<<< HEAD
-        is_source_col = sc.is_source_column_np(table)
-        stream_pos_col = sc.stream_position_column_np(table)
-        file_idx_col = sc.file_index_column_np(table)
-        dest_file_idx_col = []
-        dest_file_row_idx_col = []
-        for row_idx in range(len(table)):
-            src_dfl = DeltaFileLocator.of(
-                is_source_col[row_idx],
-                stream_pos_col[row_idx],
-                file_idx_col[row_idx],
-            )
-            mat_bucket = delta_file_locator_to_mat_bucket_index(
-                src_dfl,
-                num_materialize_buckets,
-            )
-            dest_file_start_idx = dest_file_indices[mat_bucket][src_dfl][
-                dedupe_task_index
-            ]
-            dest_file_row_idx_offset = (
-                src_dfl_row_counts[src_dfl]
-                + dest_file_row_indices[mat_bucket][src_dfl][dedupe_task_index]
-            )
-            dest_file_idx_offset = int(dest_file_row_idx_offset / max_rows_per_mat_file)
-            dest_file_idx = dest_file_start_idx + dest_file_idx_offset
-            dest_file_idx_col.append(dest_file_idx)
-            dest_file_row_idx = dest_file_row_idx_offset % max_rows_per_mat_file
-            dest_file_row_idx_col.append(dest_file_row_idx)
-            src_dfl_row_counts[src_dfl] += 1
-        table = table.drop(
-            [
-                sc._IS_SOURCE_COLUMN_NAME,
-                sc._PARTITION_STREAM_POSITION_COLUMN_NAME,
-                sc._ORDERED_FILE_IDX_COLUMN_NAME,
-                sc._ORDERED_RECORD_IDX_COLUMN_NAME,
-            ]
-        )
-        table = sc.append_file_idx_column(table, dest_file_idx_col)
-        table = sc.append_record_idx_col(table, dest_file_row_idx_col)
-
-=======
->>>>>>> 3196ceff
         hb_pki_result = pki.write_primary_key_index_files(
             table,
             new_primary_key_index_version_locator,
@@ -267,15 +137,8 @@
         pki_results.append(hb_pki_result)
 
     result = PyArrowWriteResult.union(pki_results)
-<<<<<<< HEAD
-    logger.info(
-        f"Wrote new deduped primary key index: "
-        f"{new_primary_key_index_version_locator}. Result: {result}"
-    )
-=======
     logger.info(f"[Dedupe task index {dedupe_task_index}] Wrote new deduped primary key index: "
                 f"{new_primary_key_index_version_locator}. Result: {result}")
->>>>>>> 3196ceff
     return result
 
 
@@ -285,62 +148,6 @@
     digest = df_locator.digest()
     return int.from_bytes(digest, "big") % materialize_bucket_count
 
-<<<<<<< HEAD
-
-@ray.remote(num_cpus=0.2)
-class RecordCountsPendingMaterialize:
-    def __init__(self, expected_result_count: int):
-        # materialize_bucket -> src_file_id
-        self.record_counts = defaultdict(
-            # delta_file_locator -> dedupe task index
-            lambda: defaultdict(
-                # dedupe task index -> row count
-                lambda: defaultdict(int)
-            )
-        )
-        self.expected_result_count = expected_result_count
-        self.actual_result_count = 0
-
-    def add_record_counts(
-        self,
-        result_idx: int,
-        record_counts: Dict[int, Dict[Tuple[np.bool_, np.int64, np.int32], int]],
-    ) -> None:
-        for mat_bucket, df_locator_rows in record_counts.items():
-            for df_locator, rows in df_locator_rows.items():
-                self.record_counts[mat_bucket][df_locator][result_idx] += rows
-        self.actual_result_count += 1
-
-    def get_record_counts(
-        self,
-    ) -> Dict[int, Dict[Tuple[np.bool_, np.int64, np.int32], Dict[int, int]]]:
-        return self.record_counts
-
-    def get_expected_result_count(self) -> int:
-        return self.expected_result_count
-
-    def get_actual_result_count(self) -> int:
-        return self.actual_result_count
-
-    def is_finalized(self) -> bool:
-        return self.actual_result_count == self.expected_result_count
-
-
-@ray.remote(num_cpus=0.5, num_returns=3)
-def dedupe(
-    compaction_artifact_s3_bucket: str,
-    round_completion_info: Optional[RoundCompletionInfo],
-    new_primary_key_index_version_locator: PrimaryKeyIndexVersionLocator,
-    object_ids: List[Any],
-    sort_keys: List[SortKey],
-    max_records_per_index_file: int,
-    max_records_per_materialized_file: int,
-    num_materialize_buckets: int,
-    dedupe_task_index: int,
-    delete_old_primary_key_index: bool,
-    record_counts_pending_materialize: RecordCountsPendingMaterialize,
-) -> DedupeResult:
-=======
 @ray.remote(num_returns=3)
 def dedupe(
         compaction_artifact_s3_bucket: str,
@@ -352,22 +159,15 @@
         num_materialize_buckets: int,
         dedupe_task_index: int,
         delete_old_primary_key_index: bool) -> DedupeResult:
->>>>>>> 3196ceff
 
     logger.info(f"[Dedupe task {dedupe_task_index}] Starting dedupe task...")
     # TODO (pdames): mitigate risk of running out of memory here in cases of
     #  severe skew of primary key updates in deltas
     src_file_records_obj_refs = [
-<<<<<<< HEAD
-        cloudpickle.loads(obj_id_pkl) for obj_id_pkl in object_ids
-    ]
-    logger.info(f"Getting delta file envelope groups object refs...")
-=======
         cloudpickle.loads(obj_id_pkl) for obj_id_pkl in object_ids]
     logger.info(f"[Dedupe task {dedupe_task_index}] Getting delta file envelope "
                 f"groups for {len(src_file_records_obj_refs)} object refs...")
 
->>>>>>> 3196ceff
     delta_file_envelope_groups_list = ray.get(src_file_records_obj_refs)
     hb_index_to_delta_file_envelopes_list = defaultdict(list)
     for delta_file_envelope_groups in delta_file_envelope_groups_list:
@@ -376,14 +176,8 @@
                 hb_index_to_delta_file_envelopes_list[hb_idx].append(dfes)
     src_file_id_to_row_indices = defaultdict(list)
     deduped_tables = []
-<<<<<<< HEAD
-    logger.info(
-        f"Running {len(hb_index_to_delta_file_envelopes_list)} " f"dedupe rounds..."
-    )
-=======
     logger.info(f"[Dedupe task {dedupe_task_index}] Running {len(hb_index_to_delta_file_envelopes_list)} "
                 f"dedupe rounds...")
->>>>>>> 3196ceff
     for hb_idx, dfe_list in hb_index_to_delta_file_envelopes_list.items():
         logger.info(f"{dedupe_task_index}: union primary keys for hb_index: {hb_idx}")
 
@@ -466,26 +260,7 @@
         f"{len(mat_bucket_to_dd_idx_obj_id)}"
     )
 
-<<<<<<< HEAD
-    record_counts_pending_materialize.add_record_counts.remote(
-        dedupe_task_index,
-        mat_bucket_to_src_file_record_count,
-    )
-
-    # wait for all dedupe tasks to reach this point before continuing
-    logger.info(f"Waiting for all dedupe tasks to finish writing record counts...")
-    finalized = False
-    while not finalized:
-        finalized = ray.get(record_counts_pending_materialize.is_finalized.remote())
-        time.sleep(0.25)
-    record_counts = ray.get(
-        record_counts_pending_materialize.get_record_counts.remote()
-    )
-
-    write_pki_result: PyArrowWriteResult = write_new_primary_key_index(
-=======
     write_pki_result: PyArrowWriteResult = _write_new_primary_key_index(
->>>>>>> 3196ceff
         compaction_artifact_s3_bucket,
         new_primary_key_index_version_locator,
         max_records_per_index_file,
@@ -498,12 +273,7 @@
             compaction_artifact_s3_bucket,
             round_completion_info.primary_key_index_version_locator,
         )
-<<<<<<< HEAD
-    logger.info(f"Finished dedupe task...")
-    return mat_bucket_to_dd_idx_obj_id, src_file_records_obj_refs, write_pki_result
-=======
     logger.info(f"[Dedupe task index {dedupe_task_index}] Finished dedupe task...")
     return mat_bucket_to_dd_idx_obj_id, \
         src_file_records_obj_refs, \
-        write_pki_result
->>>>>>> 3196ceff
+        write_pki_result