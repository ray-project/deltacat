import logging
import ray
import pyarrow as pa

from collections import defaultdict
from itertools import chain, repeat
from typing import List, Optional, Tuple

import pyarrow as pa
import ray
from pyarrow import compute as pc
from ray import cloudpickle

from deltacat import logs
from deltacat.compute.compactor import (
    MaterializeResult,
    PyArrowWriteResult,
    RoundCompletionInfo,
)
from deltacat.compute.compactor.steps.dedupe import (
    DedupeTaskIndexWithObjectId,
    DeltaFileLocatorToRecords,
)
from deltacat.compute.compactor.utils import system_columns as sc
from deltacat.storage import Delta, DeltaLocator, Partition, PartitionLocator
from deltacat.storage import interface as unimplemented_deltacat_storage
from deltacat.types.media import DELIMITED_TEXT_CONTENT_TYPES, ContentType
from deltacat.types.tables import TABLE_CLASS_TO_SIZE_FUNC
from deltacat.utils.pyarrow import (
    ReadKwargsProviderPyArrowCsvPureUtf8,
    ReadKwargsProviderPyArrowSchemaOverride,
)

logger = logs.configure_deltacat_logger(logging.getLogger(__name__))


@ray.remote
def materialize(
    source_partition_locator: PartitionLocator,
    round_completion_info: Optional[RoundCompletionInfo],
    partition: Partition,
    mat_bucket_index: int,
    dedupe_task_idx_and_obj_id_tuples: List[DedupeTaskIndexWithObjectId],
    max_records_per_output_file: int,
    compacted_file_content_type: ContentType,
    schema: Optional[pa.Schema] = None,
    deltacat_storage=unimplemented_deltacat_storage,
) -> MaterializeResult:
    def _materialize(
        compacted_tables: List[pa.Table], compacted_tables_record_count: int
    ) -> MaterializeResult:
        compacted_tables_size = sum(
            [TABLE_CLASS_TO_SIZE_FUNC[type(tbl)](tbl) for tbl in compacted_tables]
        )
        logger.debug(
            f"Uploading {len(compacted_tables)} compacted tables "
            f"with size: {compacted_tables_size} bytes "
            f"and record count: {compacted_tables_record_count}"
        )
        compacted_table = pa.concat_tables(compacted_tables)
        if compacted_file_content_type in DELIMITED_TEXT_CONTENT_TYPES:
            # TODO (ricmiyam): Investigate if we still need to convert this table to pandas DataFrame
            # TODO (pdames): compare performance to pandas-native materialize path
            df = compacted_table.to_pandas(
                split_blocks=True, self_destruct=True, zero_copy_only=True
            )
            compacted_table = df
        delta = deltacat_storage.stage_delta(
            compacted_table,
            partition,
            max_records_per_entry=max_records_per_output_file,
            content_type=compacted_file_content_type,
        )
        manifest = delta.manifest
        manifest_records = manifest.meta.record_count
        assert (
            manifest_records == len(compacted_table),
            f"Unexpected Error: Materialized delta manifest record count "
            f"({manifest_records}) does not equal compacted table record count "
            f"({len(compacted_table)})",
        )

        materialize_result = MaterializeResult.of(
            delta,
            mat_bucket_index,
            # TODO (pdames): Generalize WriteResult to contain in-memory-table-type
            #  and in-memory-table-bytes instead of tight coupling to paBytes
            PyArrowWriteResult.of(
                len(manifest.entries),
                TABLE_CLASS_TO_SIZE_FUNC[type(compacted_table)](compacted_table),
                manifest.meta.content_length,
                len(compacted_table),
            ),
        )
        logger.info(f"Materialize result: {materialize_result}")
        return materialize_result

    logger.info(f"Starting materialize task...")
    dedupe_task_idx_and_obj_ref_tuples = [
        (
            t1,
            cloudpickle.loads(t2),
        )
        for t1, t2 in dedupe_task_idx_and_obj_id_tuples
    ]
    logger.info(f"Resolved materialize task obj refs...")
    dedupe_task_indices, obj_refs = zip(*dedupe_task_idx_and_obj_ref_tuples)
    # this depends on `ray.get` result order matching input order, as per the
    # contract established in: https://github.com/ray-project/ray/pull/16763
    src_file_records_list = ray.get(list(obj_refs))
    all_src_file_records = defaultdict(list)
    for i, src_file_records in enumerate(src_file_records_list):
        dedupe_task_idx = dedupe_task_indices[i]
        for src_dfl, record_numbers in src_file_records.items():
            all_src_file_records[src_dfl].append(
                (record_numbers, repeat(dedupe_task_idx, len(record_numbers)))
            )
    manifest_cache = {}
    compacted_tables = []
    materialized_results: List[MaterializeResult] = []
    total_record_count = 0
<<<<<<< HEAD
    for src_dfl in enumerate(sorted(all_src_file_records.keys())):
        record_numbers_dd_task_idx_tpl_list: List[
            Tuple[DeltaFileLocatorToRecords, repeat]
        ] = all_src_file_records[src_dfl]
=======
    for src_dfl in sorted(all_src_file_records.keys()):
        record_numbers_dd_task_idx_tpl_list: List[Tuple[DeltaFileLocatorToRecords, repeat]] = \
            all_src_file_records[src_dfl]
>>>>>>> 3196ceff
        record_numbers_tpl, dedupe_task_idx_iter_tpl = zip(
            *record_numbers_dd_task_idx_tpl_list
        )
        is_src_partition_file_np = src_dfl.is_source_delta
        src_stream_position_np = src_dfl.stream_position
        src_file_idx_np = src_dfl.file_index
        src_file_partition_locator = (
            source_partition_locator
            if is_src_partition_file_np
            else round_completion_info.compacted_delta_locator.partition_locator
        )
        delta_locator = DeltaLocator.of(
            src_file_partition_locator,
            src_stream_position_np.item(),
        )
        dl_digest = delta_locator.digest()

        manifest = manifest_cache.setdefault(
            dl_digest,
            deltacat_storage.get_delta_manifest(delta_locator),
        )

        read_kwargs_provider = None
        # for delimited text output, disable type inference to prevent
        # unintentional type-casting side-effects and improve performance
        if compacted_file_content_type in DELIMITED_TEXT_CONTENT_TYPES:
            read_kwargs_provider = ReadKwargsProviderPyArrowCsvPureUtf8()
        # enforce a consistent schema if provided, when reading files into PyArrow tables
        elif schema is not None:
            read_kwargs_provider = ReadKwargsProviderPyArrowSchemaOverride(
                schema=schema
            )
        pa_table = deltacat_storage.download_delta_manifest_entry(
            Delta.of(delta_locator, None, None, None, manifest),
            src_file_idx_np.item(),
            file_reader_kwargs_provider=read_kwargs_provider,
        )
        record_count = len(pa_table)
<<<<<<< HEAD
        if record_count > max_records_per_output_file:
            raise ValueError(
                f"'max_records_per_output_file' is set to '{max_records_per_output_file}' "
                f"but record count of manifest entry id: {src_file_idx_np.item()}, "
                f"of delta locator: {delta_locator}, is '{record_count}'. "
                f"Please increase your 'max_records_per_output_file'"
            )
=======
>>>>>>> 3196ceff
        mask_pylist = list(repeat(False, record_count))
        record_numbers = chain.from_iterable(record_numbers_tpl)
        # TODO(raghumdani): reference the same file URIs while writing the files
        # instead of copying the data over and creating new files. 
        for record_number in record_numbers:
            mask_pylist[record_number] = True
        mask = pa.array(mask_pylist)
        pa_table = pa_table.filter(mask)

        # appending, sorting, taking, and dropping has 2-3X latency of a
        # single filter on average, and thus provides better average
        # performance than repeatedly filtering the table in dedupe task index
        # order
        dedupe_task_indices = chain.from_iterable(dedupe_task_idx_iter_tpl)
        pa_table = sc.append_dedupe_task_idx_col(
            pa_table,
            dedupe_task_indices,
        )
        pa_sort_keys = [(sc._DEDUPE_TASK_IDX_COLUMN_NAME, "ascending")]
        pa_table = pa_table.take(
            pc.sort_indices(pa_table, sort_keys=pa_sort_keys),
        )
        pa_table = pa_table.drop([sc._DEDUPE_TASK_IDX_COLUMN_NAME])

        # Write manifests up to max_records_per_output_file
<<<<<<< HEAD
        if (
            compacted_tables
            and total_record_count + record_count > max_records_per_output_file
        ):
            materialized_results.append(
                _materialize(compacted_tables, total_record_count)
            )
=======
        # TODO(raghumdani): Write exactly the same number of records into each file to
        # produce a read-optimized view of the tables.
        if compacted_tables and \
                total_record_count + record_count > max_records_per_output_file:
            materialized_results.append(_materialize(compacted_tables, total_record_count))
>>>>>>> 3196ceff
            # Free up written tables in memory
            compacted_tables.clear()
            total_record_count = 0

        total_record_count += record_count
        compacted_tables.append(pa_table)

    materialized_results.append(_materialize(compacted_tables, total_record_count))
    # Free up written tables in memory
    compacted_tables.clear()

    merged_delta = Delta.merge_deltas([mr.delta for mr in materialized_results])
    assert (
        materialized_results and len(materialized_results) > 0
    ), f"Expected at least one materialized result in materialize step."

    # Merge all new deltas into one for this materialize bucket index
    merged_materialize_result = MaterializeResult.of(
        merged_delta,
        materialized_results[0].task_index,
        PyArrowWriteResult.union(
            [mr.pyarrow_write_result for mr in materialized_results]
        ),
    )

    logger.info(f"Finished materialize task...")
    return merged_materialize_result<|MERGE_RESOLUTION|>--- conflicted
+++ resolved
@@ -119,16 +119,9 @@
     compacted_tables = []
     materialized_results: List[MaterializeResult] = []
     total_record_count = 0
-<<<<<<< HEAD
-    for src_dfl in enumerate(sorted(all_src_file_records.keys())):
-        record_numbers_dd_task_idx_tpl_list: List[
-            Tuple[DeltaFileLocatorToRecords, repeat]
-        ] = all_src_file_records[src_dfl]
-=======
     for src_dfl in sorted(all_src_file_records.keys()):
         record_numbers_dd_task_idx_tpl_list: List[Tuple[DeltaFileLocatorToRecords, repeat]] = \
             all_src_file_records[src_dfl]
->>>>>>> 3196ceff
         record_numbers_tpl, dedupe_task_idx_iter_tpl = zip(
             *record_numbers_dd_task_idx_tpl_list
         )
@@ -167,20 +160,10 @@
             file_reader_kwargs_provider=read_kwargs_provider,
         )
         record_count = len(pa_table)
-<<<<<<< HEAD
-        if record_count > max_records_per_output_file:
-            raise ValueError(
-                f"'max_records_per_output_file' is set to '{max_records_per_output_file}' "
-                f"but record count of manifest entry id: {src_file_idx_np.item()}, "
-                f"of delta locator: {delta_locator}, is '{record_count}'. "
-                f"Please increase your 'max_records_per_output_file'"
-            )
-=======
->>>>>>> 3196ceff
         mask_pylist = list(repeat(False, record_count))
         record_numbers = chain.from_iterable(record_numbers_tpl)
         # TODO(raghumdani): reference the same file URIs while writing the files
-        # instead of copying the data over and creating new files. 
+        # instead of copying the data over and creating new files.
         for record_number in record_numbers:
             mask_pylist[record_number] = True
         mask = pa.array(mask_pylist)
@@ -202,21 +185,11 @@
         pa_table = pa_table.drop([sc._DEDUPE_TASK_IDX_COLUMN_NAME])
 
         # Write manifests up to max_records_per_output_file
-<<<<<<< HEAD
-        if (
-            compacted_tables
-            and total_record_count + record_count > max_records_per_output_file
-        ):
-            materialized_results.append(
-                _materialize(compacted_tables, total_record_count)
-            )
-=======
         # TODO(raghumdani): Write exactly the same number of records into each file to
         # produce a read-optimized view of the tables.
         if compacted_tables and \
                 total_record_count + record_count > max_records_per_output_file:
             materialized_results.append(_materialize(compacted_tables, total_record_count))
->>>>>>> 3196ceff
             # Free up written tables in memory
             compacted_tables.clear()
             total_record_count = 0
