--- conflicted
+++ resolved
@@ -38,13 +38,8 @@
     primary_key_index as pki,
 )
 from deltacat.types.media import ContentType
-<<<<<<< HEAD
-
-from typing import List, Set, Optional, Tuple, Dict, Any
-=======
 from deltacat.utils.placement import PlacementGroupConfig
 from typing import List, Set, Optional, Tuple, Dict
->>>>>>> 3196ceff
 
 import pyarrow as pa
 
@@ -84,29 +79,6 @@
 
 
 def compact_partition(
-<<<<<<< HEAD
-    source_partition_locator: PartitionLocator,
-    compacted_partition_locator: PartitionLocator,
-    primary_keys: Set[str],
-    compaction_artifact_s3_bucket: str,
-    last_stream_position_to_compact: int,
-    hash_bucket_count: Optional[int] = None,
-    sort_keys: List[SortKey] = None,
-    records_per_primary_key_index_file: int = 38_000_000,
-    records_per_compacted_file: int = 4_000_000,
-    input_deltas_stats: Dict[int, DeltaStats] = None,
-    min_pk_index_pa_bytes: int = 0,
-    min_hash_bucket_chunk_size: int = 0,
-    compacted_file_content_type: ContentType = ContentType.PARQUET,
-    delete_prev_primary_key_index: bool = False,
-    read_round_completion: bool = False,
-    pg_config: Optional[List[Dict[str, Any]]] = None,
-    schema_on_read: Optional[
-        pa.schema
-    ] = None,  # TODO (ricmiyam): Remove this and retrieve schema from storage API
-    deltacat_storage=unimplemented_deltacat_storage,
-):
-=======
         source_partition_locator: PartitionLocator,
         compacted_partition_locator: PartitionLocator,
         primary_keys: Set[str],
@@ -125,45 +97,11 @@
         pg_config: Optional[PlacementGroupConfig] = None,
         schema_on_read: Optional[pa.schema] = None,  # TODO (ricmiyam): Remove this and retrieve schema from storage API
         deltacat_storage=unimplemented_deltacat_storage):
->>>>>>> 3196ceff
 
     logger.info(f"Starting compaction session for: {source_partition_locator}")
     partition = None
     compaction_rounds_executed = 0
     has_next_compaction_round = True
-<<<<<<< HEAD
-    opts = {}
-    if pg_config:
-        opts = pg_config[0]
-    while has_next_compaction_round:
-        (
-            has_next_compaction_round_obj,
-            new_partition_obj,
-            new_rci_obj,
-        ) = _execute_compaction_round.options(**opts).remote(
-            source_partition_locator,
-            compacted_partition_locator,
-            primary_keys,
-            compaction_artifact_s3_bucket,
-            last_stream_position_to_compact,
-            hash_bucket_count,
-            sort_keys,
-            records_per_primary_key_index_file,
-            records_per_compacted_file,
-            input_deltas_stats,
-            min_pk_index_pa_bytes,
-            min_hash_bucket_chunk_size,
-            compacted_file_content_type,
-            delete_prev_primary_key_index,
-            read_round_completion,
-            schema_on_read,
-            deltacat_storage=deltacat_storage,
-            pg_config=pg_config,
-        )
-        has_next_compaction_round = ray.get(has_next_compaction_round_obj)
-        new_partition = ray.get(new_partition_obj)
-        new_rci = ray.get(new_rci_obj)
-=======
     while has_next_compaction_round:
         has_next_compaction_round, new_partition, new_rci = \
             _execute_compaction_round(
@@ -186,7 +124,6 @@
                 deltacat_storage=deltacat_storage,
                 pg_config=pg_config
             )
->>>>>>> 3196ceff
         if new_partition:
             partition = new_partition
             compacted_partition_locator = new_partition.locator
@@ -205,30 +142,7 @@
         logger.info(f"Committed compacted partition: {partition}")
     logger.info(f"Completed compaction session for: {source_partition_locator}")
 
-<<<<<<< HEAD
-=======
-
-def _execute_compaction_round(
-        source_partition_locator: PartitionLocator,
-        compacted_partition_locator: PartitionLocator,
-        primary_keys: Set[str],
-        compaction_artifact_s3_bucket: str,
-        last_stream_position_to_compact: int,
-        new_hash_bucket_count: Optional[int],
-        sort_keys: List[SortKey],
-        records_per_primary_key_index_file: int,
-        records_per_compacted_file: int,
-        input_deltas_stats: Dict[int, DeltaStats],
-        min_pk_index_pa_bytes: int,
-        min_hash_bucket_chunk_size: int,
-        compacted_file_content_type: ContentType,
-        delete_prev_primary_key_index: bool,
-        read_round_completion: bool,
-        schema_on_read: Optional[pa.schema],
-        deltacat_storage = unimplemented_deltacat_storage,
-        pg_config: Optional[PlacementGroupConfig] = None) \
-        -> Tuple[bool, Optional[Partition], Optional[RoundCompletionInfo]]:
->>>>>>> 3196ceff
+
 
 @ray.remote(num_cpus=0.1, num_returns=3)
 def _execute_compaction_round(
@@ -280,19 +194,11 @@
 
     cluster_resources = ray.cluster_resources()
     logger.info(f"Total cluster resources: {cluster_resources}")
-<<<<<<< HEAD
-    if pg_config:  # use resource in each placement group
-        node_resource_keys = None
-        cluster_resources = pg_config[1]
-        cluster_cpus = cluster_resources["CPU"]
-    else:  # use all cluster resource
-=======
     node_resource_keys = None
     if pg_config: # use resource in each placement group
         cluster_resources = pg_config.resource
-        cluster_cpus = cluster_resources['CPU']   
+        cluster_cpus = cluster_resources['CPU']
     else: # use all cluster resource
->>>>>>> 3196ceff
         logger.info(f"Available cluster resources: {ray.available_resources()}")
         cluster_cpus = int(cluster_resources["CPU"])
         logger.info(f"Total cluster CPUs: {cluster_cpus}")
@@ -414,8 +320,8 @@
         # the previous primary key index is compatible with the current, but
         # will need to be rehashed if the hash bucket count has changed
         if hash_bucket_count != old_hash_bucket_count:
-            # TODO(draghave): manually test the path after prior primary key 
-            # index was already built 
+            # TODO(draghave): manually test the path after prior primary key
+            # index was already built
             round_completion_info = pki.rehash(
                 round_robin_opt_provider,
                 compaction_artifact_s3_bucket,
@@ -502,12 +408,6 @@
     # identify the index of records to keep or drop based on sort keys
     num_materialize_buckets = max_parallelism
     logger.info(f"Materialize Bucket Count: {num_materialize_buckets}")
-<<<<<<< HEAD
-    record_counts_pending_materialize = dd.RecordCountsPendingMaterialize.remote(
-        dedupe_task_count
-    )
-=======
->>>>>>> 3196ceff
     dd_tasks_pending = invoke_parallel(
         items=all_hash_group_idx_to_obj_id.values(),
         ray_task=dd.dedupe,
@@ -600,19 +500,8 @@
         new_primary_key_index_root_path,
         round_completion_info,
     )
-<<<<<<< HEAD
-    logger.info(
-        f"partition-{source_partition_locator.partition_values},compacted at:{last_stream_position_compacted}, last position:{last_stream_position_to_compact}"
-    )
-    return (
-        (last_stream_position_compacted < last_stream_position_to_compact),
-        partition,
-        round_completion_info,
-    )
-=======
     logger.info(f"partition-{source_partition_locator.partition_values},compacted at:{last_stream_position_compacted}, last position:{last_stream_position_to_compact}")
     return \
         (last_stream_position_compacted < last_stream_position_to_compact), \
         partition, \
-        round_completion_info
->>>>>>> 3196ceff
+        round_completion_info