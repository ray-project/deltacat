import tempfile

import pytest


<<<<<<< HEAD
=======
from deltacat.tests.test_utils.filesystem import temp_dir_autocleanup

from deltacat.catalog.main.impl import PropertyCatalog


@pytest.fixture
def temp_dir():
    with temp_dir_autocleanup() as tmp_dir:
        yield tmp_dir


>>>>>>> 825a48c8
@pytest.fixture
def keep_temp_dir():
    return tempfile.mkdtemp()


@pytest.fixture
def temp_catalog(temp_dir):
    return PropertyCatalog(temp_dir)<|MERGE_RESOLUTION|>--- conflicted
+++ resolved
@@ -1,22 +1,9 @@
 import tempfile
 
 import pytest
-
-
-<<<<<<< HEAD
-=======
-from deltacat.tests.test_utils.filesystem import temp_dir_autocleanup
-
 from deltacat.catalog.main.impl import PropertyCatalog
 
 
-@pytest.fixture
-def temp_dir():
-    with temp_dir_autocleanup() as tmp_dir:
-        yield tmp_dir
-
-
->>>>>>> 825a48c8
 @pytest.fixture
 def keep_temp_dir():
     return tempfile.mkdtemp()
