--- conflicted
+++ resolved
@@ -34,12 +34,6 @@
 
 
 @pytest.fixture
-<<<<<<< HEAD
-def writer(location_provider, test_schema):
-    return MemtableDatasetWriter(
-        location_provider=location_provider, schema=test_schema
-    )
-=======
 def file_store(resolve_path_and_filesystem):
     path, filesystem = resolve_path_and_filesystem
     return FileStore(path, filesystem=filesystem)
@@ -49,21 +43,13 @@
 def writer(file_provider, test_schema):
     return MemtableDatasetWriter(file_provider=file_provider, schema=test_schema)
 
->>>>>>> 2f038d6f
-
 
 def test_write_after_flush(writer, file_store):
     writer.write_dict({"id": 100, "name": "alpha"})
     manifest_uri_1 = writer.flush()
 
-<<<<<<< HEAD
     manifest_io = DeltacatManifestIO(writer.location_provider.uri)
     manifest_1 = manifest_io.read(file_store.new_input_file(manifest_uri_1).location)
-=======
-    manifest_io = JsonManifestIO()
-    manifest_1 = manifest_io.read(file_store.create_input_file(manifest_uri_1))
-    data_files_1 = manifest_1.data_files
->>>>>>> 2f038d6f
     sst_files_1 = manifest_1.sst_files
 
     assert len(sst_files_1) > 0, "First flush: no SST files found."
@@ -72,27 +58,14 @@
     writer.write_dict({"id": 200, "name": "gamma"})
     manifest_uri_2 = writer.flush()
 
-<<<<<<< HEAD
-    manifest_2 = manifest_io.read(file_store.new_input_file(manifest_uri_2).location)
-=======
-    manifest_2 = manifest_io.read(file_store.create_input_file(manifest_uri_2))
-    data_files_2 = manifest_2.data_files
->>>>>>> 2f038d6f
+    manifest_2 = manifest_io.read(file_store.create_input_file(manifest_uri_2).location)
     sst_files_2 = manifest_2.sst_files
 
     assert len(sst_files_2) > 0, "Second flush: no SST files found."
 
     # ensures data_files and sst_files from first write are not included in second write.
-<<<<<<< HEAD
     assert set(sst_files_1).isdisjoint(
         set(sst_files_2)
-=======
-    assert data_files_1.isdisjoint(
-        data_files_2
-    ), "Expected no overlap of data files between first and second flush."
-    assert sst_files_1.isdisjoint(
-        sst_files_2
->>>>>>> 2f038d6f
     ), "Expected no overlap of SST files between first and second flush."
     assert (
         manifest_2.context.schema == writer.schema
