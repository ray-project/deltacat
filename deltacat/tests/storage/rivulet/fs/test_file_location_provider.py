import pytest
<<<<<<< HEAD
import pyarrow as pa
import pyarrow.parquet as pq
from deltacat import Datatype, Dataset
from deltacat.storage.rivulet import Schema, Field
from deltacat.utils.metafile_locator import _find_partition_path
=======
import os
from deltacat.storage.rivulet.fs.file_provider import FileProvider
from deltacat.storage.rivulet.fs.file_store import FileStore
from pyarrow.fs import LocalFileSystem
>>>>>>> 250fa111

from deltacat.tests.test_utils.filesystem import temp_dir_autocleanup


@pytest.fixture
<<<<<<< HEAD
def sample_schema():
    return Schema(
        fields=[
            Field("id", Datatype.int32(), is_merge_key=True),
            Field("name", Datatype.string()),
            Field("age", Datatype.int32()),
        ]
    )
=======
def temp_dir():
    with temp_dir_autocleanup() as tmp_dir:
        yield tmp_dir
>>>>>>> 250fa111


@pytest.fixture
def sample_pydict():
    return {"id": [1, 2, 3], "name": ["Alice", "Bob", "Charlie"], "age": [25, 30, 35]}


@pytest.fixture
def temp_storage_path(tmp_path):
    return tmp_path


@pytest.fixture
def sample_parquet_data(temp_storage_path, sample_pydict):
    parquet_path = temp_storage_path / "test.parquet"
    table = pa.Table.from_pydict(sample_pydict)
    pq.write_table(table, parquet_path)
    return parquet_path


@pytest.fixture
def dataset(sample_parquet_data):
    return Dataset.from_parquet(
        file_uri=sample_parquet_data, name="dataset", merge_keys="id"
    )


@pytest.fixture
def file_provider(dataset):
    return dataset._file_provider


def test_provide_data_file(file_provider):
    output_file = file_provider.provide_data_file("parquet")
    assert "data" in output_file.location
    assert output_file.location.endswith(".parquet")

    output_file2 = file_provider.provide_data_file("parquet")
    assert "data" in output_file2.location
    assert output_file2.location.endswith(".parquet")

    assert (
        output_file.location != output_file2.location
    ), "Two output files should have different locations."


def test_provide_manifest_file(file_provider):
    output_file = file_provider.provide_manifest_file()
    assert "metadata/manifests" in output_file.location
    assert output_file.location.endswith(".json")


def test_provide_l0_sst_file(file_provider):
    output_file = file_provider.provide_l0_sst_file()
    assert "metadata/ssts/0" in output_file.location
    assert output_file.location.endswith(".json")


def test_provide_input_file(file_provider, sample_parquet_data):
    input_file = file_provider.provide_input_file(str(sample_parquet_data))
    assert input_file.location == str(sample_parquet_data)


def test_generate_sst_uris(file_provider):
    generated_files = list(file_provider.generate_sst_uris())
    for file in generated_files:
        assert "metadata/ssts/0" in file.location
        assert file.location.endswith(".json")


def test_get_scan_directories(file_provider):
    partition_path = _find_partition_path(file_provider.uri, file_provider._locator)
    assert file_provider.get_sst_scan_directories() == [
        f"{partition_path}/metadata/ssts/0/"
    ]<|MERGE_RESOLUTION|>--- conflicted
+++ resolved
@@ -1,22 +1,13 @@
 import pytest
-<<<<<<< HEAD
+
 import pyarrow as pa
 import pyarrow.parquet as pq
 from deltacat import Datatype, Dataset
 from deltacat.storage.rivulet import Schema, Field
 from deltacat.utils.metafile_locator import _find_partition_path
-=======
-import os
-from deltacat.storage.rivulet.fs.file_provider import FileProvider
-from deltacat.storage.rivulet.fs.file_store import FileStore
-from pyarrow.fs import LocalFileSystem
->>>>>>> 250fa111
-
-from deltacat.tests.test_utils.filesystem import temp_dir_autocleanup
 
 
 @pytest.fixture
-<<<<<<< HEAD
 def sample_schema():
     return Schema(
         fields=[
@@ -25,11 +16,6 @@
             Field("age", Datatype.int32()),
         ]
     )
-=======
-def temp_dir():
-    with temp_dir_autocleanup() as tmp_dir:
-        yield tmp_dir
->>>>>>> 250fa111
 
 
 @pytest.fixture
