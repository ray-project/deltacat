--- conflicted
+++ resolved
@@ -41,10 +41,6 @@
         catalog_name = str(uuid.uuid4())
 
         config = IcebergCatalogConfig(
-<<<<<<< HEAD
-            type=CatalogType.IN_MEMORY, properties={"warehouse": self.temp_dir}
-        )
-=======
             type=CatalogType.SQL,
             properties={
                 "warehouse": self.temp_dir,
@@ -52,7 +48,6 @@
             },
         )
 
->>>>>>> d6370655
         # Initialize with the PyIceberg catalog
         catalog = Catalog(impl=deltacat.IcebergCatalog, **{"config": config})
         deltacat.put_catalog(
@@ -64,5 +59,14 @@
         table_def = deltacat.create_table(
             "test_table", catalog=catalog_name, schema=schema_a
         )
+
+        # Fetch table we just created
+        fetched_table_def = deltacat.get_table("test_table", catalog=catalog_name)
+        assert table_def.table_version == fetched_table_def.table_version
+
         # For now, just check that we created a table version with an equivalent schema
-        assert table_def.table_version.schema.equivalent_to(schema_a)+        assert table_def.table_version.schema.equivalent_to(schema_a)
+
+        # Sanity check that list namespaces works
+        namespaces = deltacat.list_namespaces(catalog=catalog_name).all_items()
+        assert table_def.table.namespace in [n.namespace for n in namespaces]