from typing import Any, Callable, Dict, List, Optional, Set, Union, Tuple

import pyarrow as pa
import daft
import json
import sqlite3
from sqlite3 import Cursor, Connection
import uuid
import ray
import io

from deltacat.tests.test_utils.storage import create_empty_delta
from deltacat.utils.common import current_time_ms

from deltacat.storage import (
    Delta,
    DeltaLocator,
    DeltaType,
    DistributedDataset,
    LifecycleState,
    ListResult,
    LocalDataset,
    LocalTable,
    Manifest,
    ManifestAuthor,
    Namespace,
    NamespaceLocator,
    Partition,
    SchemaConsistencyType,
    Stream,
    StreamLocator,
    Table,
    TableVersion,
    TableVersionLocator,
    TableLocator,
    CommitState,
    SortKey,
    PartitionLocator,
    ManifestMeta,
    ManifestEntry,
    ManifestEntryList,
    DeleteParameters,
)
from deltacat.types.media import (
    ContentType,
    StorageType,
    TableType,
    ContentEncoding,
    DistributedDatasetType,
)
from deltacat.utils.common import ReadKwargsProvider

SQLITE_CUR_ARG = "sqlite3_cur"
SQLITE_CON_ARG = "sqlite3_con"
DB_FILE_PATH_ARG = "db_file_path"

STORAGE_TYPE = "SQLITE3"
STREAM_ID_PROPERTY = "stream_id"
CREATE_NAMESPACES_TABLE = (
    "CREATE TABLE IF NOT EXISTS namespaces(locator, value, PRIMARY KEY (locator))"
)
CREATE_TABLES_TABLE = (
    "CREATE TABLE IF NOT EXISTS tables(locator, namespace_locator, value, PRIMARY KEY (locator), "
    "FOREIGN KEY (namespace_locator) REFERENCES namespaces(locator))"
)
CREATE_TABLE_VERSIONS_TABLE = (
    "CREATE TABLE IF NOT EXISTS table_versions(locator, table_locator, value, PRIMARY KEY (locator), "
    "FOREIGN KEY (table_locator) REFERENCES tables(locator))"
)
CREATE_STREAMS_TABLE = (
    "CREATE TABLE IF NOT EXISTS streams(locator, table_version_locator, value, PRIMARY KEY(locator), "
    "FOREIGN KEY (table_version_locator) REFERENCES table_versions(locator))"
)
CREATE_PARTITIONS_TABLE = (
    "CREATE TABLE IF NOT EXISTS partitions(locator, stream_locator, value, PRIMARY KEY(locator), "
    "FOREIGN KEY (stream_locator) REFERENCES streams(locator))"
)
CREATE_DELTAS_TABLE = (
    "CREATE TABLE IF NOT EXISTS deltas(locator, partition_locator, value, PRIMARY KEY(locator), "
    "FOREIGN KEY (partition_locator) REFERENCES partitions(locator))"
)
CREATE_DATA_TABLE = "CREATE TABLE IF NOT EXISTS data(uri, value, PRIMARY KEY(uri))"


def _get_sqlite3_cursor_con(kwargs) -> Tuple[Cursor, Connection]:
    if SQLITE_CUR_ARG in kwargs and SQLITE_CON_ARG in kwargs:
        return kwargs[SQLITE_CUR_ARG], kwargs[SQLITE_CON_ARG]
    elif DB_FILE_PATH_ARG in kwargs:
        con = sqlite3.connect(kwargs[DB_FILE_PATH_ARG])
        cur = con.cursor()
        return cur, con

    raise ValueError(f"Invalid local db connection kwargs: {kwargs}")


def _get_manifest_entry_uri(manifest_entry_id: str) -> str:
    return f"cloudpickle://{manifest_entry_id}"


def list_namespaces(*args, **kwargs) -> ListResult[Namespace]:
    cur, con = _get_sqlite3_cursor_con(kwargs)
    res = cur.execute("SELECT * FROM namespaces")
    fetched = res.fetchall()
    result = []

    for item in fetched:
        result.append(Namespace(json.loads(item[1])))

    return ListResult.of(result, None, None)


def list_tables(namespace: str, *args, **kwargs) -> ListResult[Table]:
    cur, con = _get_sqlite3_cursor_con(kwargs)
    params = (NamespaceLocator.of(namespace).canonical_string(),)
    res = cur.execute("SELECT * FROM tables WHERE namespace_locator = ?", params)
    fetched = res.fetchall()
    result = []

    for item in fetched:
        result.append(Table(json.loads(item[2])))

    return ListResult.of(result, None, None)


def list_table_versions(
    namespace: str, table_name: str, *args, **kwargs
) -> ListResult[TableVersion]:
    cur, con = _get_sqlite3_cursor_con(kwargs)
    table_locator = TableLocator.of(NamespaceLocator.of(namespace), table_name)

    res = cur.execute(
        "SELECT * FROM table_versions WHERE table_locator = ?",
        (table_locator.canonical_string(),),
    )
    fetched = res.fetchall()
    result = []

    for item in fetched:
        result.append(TableVersion(json.loads(item[2])))

    return ListResult.of(result, None, None)


def list_partitions(
    namespace: str,
    table_name: str,
    table_version: Optional[str] = None,
    *args,
    **kwargs,
) -> ListResult[Partition]:
    cur, con = _get_sqlite3_cursor_con(kwargs)

    stream = get_stream(namespace, table_name, table_version, *args, **kwargs)

    res = cur.execute(
        "SELECT * FROM partitions WHERE stream_locator = ?",
        (stream.locator.canonical_string(),),
    )

    fetched = res.fetchall()
    result = []
    for item in fetched:
        partition = Partition(json.loads(item[2]))
        if partition.state == CommitState.COMMITTED:
            result.append(partition)

    return ListResult.of(result, None, None)


def list_stream_partitions(stream: Stream, *args, **kwargs) -> ListResult[Partition]:
    return list_partitions(
        stream.namespace, stream.table_name, stream.table_version, *args, **kwargs
    )


def list_deltas(
    namespace: str,
    table_name: str,
    partition_values: Optional[List[Any]] = None,
    table_version: Optional[str] = None,
    first_stream_position: Optional[int] = None,
    last_stream_position: Optional[int] = None,
    ascending_order: Optional[bool] = None,
    include_manifest: bool = False,
    *args,
    **kwargs,
) -> ListResult[Delta]:
    stream = get_stream(namespace, table_name, table_version, *args, **kwargs)
    if stream is None:
        return ListResult.of([], None, None)

    partition = get_partition(stream.locator, partition_values, *args, **kwargs)

    all_deltas = list_partition_deltas(
        partition,
        first_stream_position=first_stream_position,
        last_stream_position=last_stream_position,
        ascending_order=ascending_order,
        include_manifest=include_manifest,
        *args,
        **kwargs,
    ).all_items()

    result = []

    for delta in all_deltas:
        if (
            not first_stream_position or first_stream_position < delta.stream_position
        ) and (
            not last_stream_position or delta.stream_position <= last_stream_position
        ):
            result.append(delta)

        if not include_manifest:
            delta.manifest = None

    result.sort(reverse=(not ascending_order), key=lambda d: d.stream_position)
    return ListResult.of(result, None, None)


def list_partition_deltas(
    partition_like: Union[Partition, PartitionLocator],
    first_stream_position: Optional[int] = None,
    last_stream_position: Optional[int] = None,
    ascending_order: bool = False,
    include_manifest: bool = False,
    *args,
    **kwargs,
) -> ListResult[Delta]:
    cur, con = _get_sqlite3_cursor_con(kwargs)

    if partition_like is None:
        return ListResult.of([], None, None)

    if first_stream_position is None:
        first_stream_position = 0

    if last_stream_position is None:
        last_stream_position = float("inf")

    assert isinstance(partition_like, Partition) or isinstance(
        partition_like, PartitionLocator
    ), f"Expected a Partition or PartitionLocator as an input argument but found {partition_like}"

    partition_locator = None
    if isinstance(partition_like, Partition):
        partition_locator = partition_like.locator
    else:
        partition_locator = partition_like

    res = cur.execute(
        "SELECT * FROM deltas WHERE partition_locator = ?",
        (partition_locator.canonical_string(),),
    )

    serialized_items = res.fetchall()

    if not serialized_items:
        return ListResult.of([], None, None)

    result = []
    for item in serialized_items:
        current_delta = Delta(json.loads(item[2]))
        if (
            first_stream_position
            <= current_delta.stream_position
            <= last_stream_position
        ):
            result.append(current_delta)

        if not include_manifest:
            current_delta.manifest = None

    result.sort(
        reverse=True if not ascending_order else False, key=lambda d: d.stream_position
    )
    return ListResult.of(result, None, None)


def get_delta(
    namespace: str,
    table_name: str,
    stream_position: int,
    partition_values: Optional[List[Any]] = None,
    table_version: Optional[str] = None,
    include_manifest: bool = False,
    *args,
    **kwargs,
) -> Optional[Delta]:
    cur, con = _get_sqlite3_cursor_con(kwargs)

    stream = get_stream(namespace, table_name, table_version, *args, **kwargs)
    partition = get_partition(stream.locator, partition_values, *args, **kwargs)
    delta_locator = DeltaLocator.of(partition.locator, stream_position)

    res = cur.execute(
        "SELECT * FROM deltas WHERE locator = ?", (delta_locator.canonical_string(),)
    )

    serialized_delta = res.fetchone()
    if serialized_delta is None:
        return None

    delta = Delta(json.loads(serialized_delta[2]))

    if not include_manifest:
        delta.manifest = None

    return delta


def get_latest_delta(
    namespace: str,
    table_name: str,
    partition_values: Optional[List[Any]] = None,
    table_version: Optional[str] = None,
    include_manifest: bool = False,
    *args,
    **kwargs,
) -> Optional[Delta]:

    deltas = list_deltas(
        namespace,
        table_name,
        partition_values,
        table_version,
        None,
        None,
        False,
        include_manifest,
        *args,
        **kwargs,
    ).all_items()

    if not deltas:
        return None

    return deltas[0]


def download_delta(
    delta_like: Union[Delta, DeltaLocator],
    table_type: TableType = TableType.PYARROW,
    storage_type: StorageType = StorageType.DISTRIBUTED,
    max_parallelism: Optional[int] = None,
    columns: Optional[List[str]] = None,
    file_reader_kwargs_provider: Optional[ReadKwargsProvider] = None,
    ray_options_provider: Callable[[int, Any], Dict[str, Any]] = None,
    distributed_dataset_type: DistributedDatasetType = DistributedDatasetType.RAY_DATASET,
    *args,
    **kwargs,
) -> Union[LocalDataset, DistributedDataset]:  # type: ignore
    result = []
    manifest = get_delta_manifest(delta_like, *args, **kwargs)

    for entry_index in range(len(manifest.entries)):
        result.append(
            download_delta_manifest_entry(
                delta_like=delta_like,
                entry_index=entry_index,
                table_type=table_type,
                columns=columns,
                file_reader_kwargs_provider=file_reader_kwargs_provider,
                *args,
                **kwargs,
            )
        )

    if storage_type == StorageType.DISTRIBUTED:
        if distributed_dataset_type is DistributedDatasetType.DAFT:
            return daft.from_arrow(result)
        elif distributed_dataset_type is DistributedDatasetType.RAY_DATASET:
            return ray.data.from_arrow(result)
        else:
            raise ValueError(f"Dataset type {distributed_dataset_type} not supported!")

    return result


def download_delta_manifest_entry(
    delta_like: Union[Delta, DeltaLocator],
    entry_index: int,
    table_type: TableType = TableType.PYARROW,
    columns: Optional[List[str]] = None,
    file_reader_kwargs_provider: Optional[ReadKwargsProvider] = None,
    *args,
    **kwargs,
) -> LocalTable:
    cur, con = _get_sqlite3_cursor_con(kwargs)

    manifest = get_delta_manifest(delta_like, *args, **kwargs)
    if entry_index >= len(manifest.entries):
        raise IndexError(
            f"Manifest entry index {entry_index} does not exist. "
            f"Valid values: [0, {len(manifest.entries)}]"
        )

    entry = manifest.entries[entry_index]

    res = cur.execute("SELECT value FROM data WHERE uri = ?", (entry.uri,))
    serialized_data = res.fetchone()

    if serialized_data is None:
        raise ValueError(
            f"Invalid value of delta locator: {delta_like.canonical_string()}"
        )

    serialized_data = serialized_data[0]
    if entry.meta.content_type == ContentType.PARQUET:
        if table_type == TableType.PYARROW_PARQUET:
            table = pa.parquet.ParquetFile(io.BytesIO(serialized_data))
        else:
            table = pa.parquet.read_table(io.BytesIO(serialized_data), columns=columns)
    elif entry.meta.content_type == ContentType.UNESCAPED_TSV:
        assert (
            table_type != TableType.PYARROW_PARQUET
        ), f"uTSV table cannot be read as {table_type}"
        parse_options = pa.csv.ParseOptions(delimiter="\t")
        convert_options = pa.csv.ConvertOptions(
            null_values=[""], strings_can_be_null=True, include_columns=columns
        )
        table = pa.csv.read_csv(
            io.BytesIO(serialized_data),
            parse_options=parse_options,
            convert_options=convert_options,
        )
    else:
        raise ValueError(f"Content type: {entry.meta.content_type} not supported.")

    if table_type == TableType.PYARROW:
        return table
    elif table_type == TableType.PYARROW_PARQUET:
        return table
    elif table_type == TableType.NUMPY:
        raise NotImplementedError(f"Table type={table_type} not supported")
    elif table_type == TableType.PANDAS:
        return table.to_pandas()

    return table


def get_delta_manifest(
    delta_like: Union[Delta, DeltaLocator], *args, **kwargs
) -> Optional[Manifest]:
    delta = get_delta(
        namespace=delta_like.namespace,
        table_name=delta_like.table_name,
        stream_position=delta_like.stream_position,
        partition_values=delta_like.partition_values,
        table_version=delta_like.table_version,
        include_manifest=True,
        *args,
        **kwargs,
    )
    if not delta:
        return None

    return delta.manifest


def create_namespace(
    namespace: str, permissions: Dict[str, Any], *args, **kwargs
) -> Namespace:
    cur, con = _get_sqlite3_cursor_con(kwargs)
    locator = NamespaceLocator.of(namespace)
    result = Namespace.of(locator, permissions)
    params = (locator.canonical_string(), json.dumps(result))
    cur.execute(CREATE_NAMESPACES_TABLE)
    cur.execute(CREATE_TABLES_TABLE)
    cur.execute(CREATE_TABLE_VERSIONS_TABLE)
    cur.execute(CREATE_STREAMS_TABLE)
    cur.execute(CREATE_PARTITIONS_TABLE)
    cur.execute(CREATE_DELTAS_TABLE)
    cur.execute(CREATE_DATA_TABLE)
    cur.execute("INSERT OR IGNORE INTO namespaces VALUES(?, ?)", params)
    con.commit()
    return result


def update_namespace(
    namespace: str,
    permissions: Optional[Dict[str, Any]] = None,
    new_namespace: Optional[str] = None,
    *args,
    **kwargs,
) -> None:
    assert new_namespace is None, "namespace name cannot be changed"
    cur, con = _get_sqlite3_cursor_con(kwargs)
    locator = NamespaceLocator.of(namespace)
    result = Namespace.of(locator, permissions)
    params = (json.dumps(result), locator.canonical_string())
    cur.execute("UPDATE namespaces SET value = ? WHERE locator = ?", params)
    con.commit()


def create_table_version(
    namespace: str,
    table_name: str,
    table_version: Optional[str] = None,
    schema: Optional[Union[pa.Schema, str, bytes]] = None,
    schema_consistency: Optional[Dict[str, SchemaConsistencyType]] = None,
    partition_keys: Optional[List[Dict[str, Any]]] = None,
    primary_key_column_names: Optional[Set[str]] = None,
    sort_keys: Optional[List[SortKey]] = None,
    table_version_description: Optional[str] = None,
    table_version_properties: Optional[Dict[str, str]] = None,
    table_permissions: Optional[Dict[str, Any]] = None,
    table_description: Optional[str] = None,
    table_properties: Optional[Dict[str, str]] = None,
    supported_content_types: Optional[List[ContentType]] = None,
    *args,
    **kwargs,
) -> Stream:
    cur, con = _get_sqlite3_cursor_con(kwargs)

    latest_version = get_latest_table_version(namespace, table_name, *args, **kwargs)
    if (
        table_version is not None
        and latest_version
        and int(latest_version.table_version) + 1 != int(table_version)
    ):
        raise AssertionError(
            f"Table version can only be incremented. Last version={latest_version.table_version}"
        )
    elif table_version is None:
        table_version = (
            (int(latest_version.table_version) + 1) if latest_version else "1"
        )

    table_locator = TableLocator.of(NamespaceLocator.of(namespace), table_name)
    table_obj = Table.of(
        table_locator, table_permissions, table_description, table_properties
    )
    table_version_locator = TableVersionLocator.of(
        table_locator=table_locator, table_version=table_version
    )

    stream_id = uuid.uuid4().__str__()

    if table_version_properties is None:
        table_version_properties = {}

    properties = {**table_version_properties, STREAM_ID_PROPERTY: stream_id}
    table_version_obj = TableVersion.of(
        table_version_locator,
        schema=schema,
        partition_keys=partition_keys,
        primary_key_columns=primary_key_column_names,
        description=table_version_description,
        properties=properties,
        sort_keys=sort_keys,
        content_types=supported_content_types,
    )
    stream_locator = StreamLocator.of(
        table_version_obj.locator, stream_id=stream_id, storage_type=STORAGE_TYPE
    )
    result_stream = Stream.of(
        stream_locator, partition_keys=partition_keys, state=CommitState.COMMITTED
    )

    params = (
        table_locator.canonical_string(),
        table_locator.namespace_locator.canonical_string(),
        json.dumps(table_obj),
    )
    cur.execute("INSERT OR IGNORE INTO tables VALUES (?, ?, ?)", params)
    params = (
        table_version_locator.canonical_string(),
        table_locator.canonical_string(),
        json.dumps(table_version_obj),
    )
    cur.execute("INSERT OR IGNORE INTO table_versions VALUES (?, ?, ?)", params)

    params = (
        stream_locator.canonical_string(),
        table_version_locator.canonical_string(),
        json.dumps(result_stream),
    )
    cur.execute("INSERT OR IGNORE INTO streams VALUES (?, ?, ?)", params)
    con.commit()
    return result_stream


def update_table(
    namespace: str,
    table_name: str,
    permissions: Optional[Dict[str, Any]] = None,
    description: Optional[str] = None,
    properties: Optional[Dict[str, str]] = None,
    new_table_name: Optional[str] = None,
    *args,
    **kwargs,
) -> None:
    cur, con = _get_sqlite3_cursor_con(kwargs)
    table_locator = TableLocator.of(NamespaceLocator.of(namespace), table_name)
    table_obj = Table.of(table_locator, permissions, description, properties)

    params = (table_locator.canonical_string(),)
    cur.execute("DELETE FROM tables WHERE locator = ?", params)
    params = (
        table_locator.canonical_string(),
        table_locator.namespace_locator.canonical_string(),
        json.dumps(table_obj),
    )
    cur.execute("INSERT INTO tables VALUES (?, ?, ?)", params)
    con.commit()


def update_table_version(
    namespace: str,
    table_name: str,
    table_version: str,
    lifecycle_state: Optional[LifecycleState] = None,
    schema: Optional[Union[pa.Schema, str, bytes]] = None,
    schema_consistency: Optional[Dict[str, SchemaConsistencyType]] = None,
    description: Optional[str] = None,
    properties: Optional[Dict[str, str]] = None,
    *args,
    **kwargs,
) -> None:
    cur, con = _get_sqlite3_cursor_con(kwargs)
    table_locator = TableLocator.of(NamespaceLocator.of(namespace), table_name)
    table_version_locator = TableVersionLocator.of(
        table_locator=table_locator, table_version=table_version
    )

    res = cur.execute(
        "SELECT * from table_versions WHERE locator = ?",
        (table_version_locator.canonical_string(),),
    )
    serialized_table_version = res.fetchone()
    assert (
        serialized_table_version is not None
    ), f"Table version not found with locator={table_version_locator.canonical_string()}"
    current_table_version_obj = TableVersion(json.loads(serialized_table_version[2]))

    if properties is None:
        properties = {}

    current_props = (
        current_table_version_obj.properties
        if current_table_version_obj.properties
        else {}
    )

    tv_properties = {**properties, **current_props}
    table_version_obj = TableVersion.of(
        table_version_locator,
        schema=schema,
        partition_keys=current_table_version_obj.partition_keys,
        primary_key_columns=current_table_version_obj.primary_keys,
        description=description,
        properties=tv_properties,
        sort_keys=current_table_version_obj.sort_keys,
        content_types=current_table_version_obj.content_types,
    )

    params = (
        table_locator.canonical_string(),
        json.dumps(table_version_obj),
        table_version_locator.canonical_string(),
    )
    cur.execute(
        "UPDATE table_versions SET table_locator = ?, value = ? WHERE locator = ?",
        params,
    )
    con.commit()


def stage_stream(
    namespace: str,
    table_name: str,
    table_version: Optional[str] = None,
    *args,
    **kwargs,
) -> Stream:
    cur, con = _get_sqlite3_cursor_con(kwargs)

    existing_table_version = get_table_version(
        namespace, table_name, table_version, *args, **kwargs
    )
    existing_stream = get_stream(namespace, table_name, table_version, *args, **kwargs)

    stream_id = uuid.uuid4().__str__()
    new_stream_locator = StreamLocator.of(
        existing_table_version.locator, stream_id, STORAGE_TYPE
    )
    new_stream = Stream.of(
        new_stream_locator,
        existing_stream.partition_keys,
        CommitState.STAGED,
        existing_stream.locator.canonical_string(),
    )

    params = (
        new_stream_locator.canonical_string(),
        existing_table_version.locator.canonical_string(),
        json.dumps(new_stream),
    )
    cur.execute("INSERT INTO streams VALUES (?, ?, ?)", params)
    con.commit()

    return new_stream


def commit_stream(stream: Stream, *args, **kwargs) -> Stream:
    cur, con = _get_sqlite3_cursor_con(kwargs)

    existing_table_version = get_table_version(
        stream.namespace, stream.table_name, stream.table_version, *args, **kwargs
    )
    stream_to_commit = Stream.of(
        stream.locator,
        stream.partition_keys,
        CommitState.COMMITTED,
        stream.previous_stream_digest,
    )

    existing_table_version.properties[
        STREAM_ID_PROPERTY
    ] = stream_to_commit.locator.stream_id

    params = (
        json.dumps(existing_table_version),
        existing_table_version.locator.canonical_string(),
    )
    cur.execute("UPDATE table_versions SET value = ? WHERE locator = ?", params)
    params = (json.dumps(stream_to_commit), stream_to_commit.locator.canonical_string())
    cur.execute("UPDATE streams SET value = ? WHERE locator = ?", params)
    con.commit()

    return stream_to_commit


def delete_stream(
    namespace: str,
    table_name: str,
    table_version: Optional[str] = None,
    *args,
    **kwargs,
) -> None:
    cur, con = _get_sqlite3_cursor_con(kwargs)

    table_version_locator = TableVersionLocator.of(
        TableLocator.of(NamespaceLocator.of(namespace), table_name), table_version
    )

    res = cur.execute(
        "SELECT locator FROM streams WHERE table_version_locator = ?",
        (table_version_locator.canonical_string(),),
    )
    locators = res.fetchall()
    cur.executemany("DELETE FROM streams WHERE locator = ?", locators)
    cur.execute(
        "DELETE FROM table_versions WHERE locator = ?",
        (table_version_locator.canonical_string(),),
    )

    con.commit()


def stage_partition(
    stream: Stream, partition_values: Optional[List[Any]] = None, *args, **kwargs
) -> Partition:
    cur, con = _get_sqlite3_cursor_con(kwargs)
    partition_id = uuid.uuid4().__str__()
    partition_locator = PartitionLocator.of(
        stream.locator, partition_values=partition_values, partition_id=partition_id
    )

    tv = get_table_version(
        stream.namespace, stream.table_name, stream.table_version, *args, **kwargs
    )

    pv_partition = get_partition(
        stream.locator, partition_values=partition_values, *args, **kwargs
    )

    stream_position = current_time_ms()
    partition = Partition.of(
        partition_locator,
        schema=tv.schema,
        content_types=tv.content_types,
        state=CommitState.STAGED,
        previous_stream_position=pv_partition.stream_position if pv_partition else None,
        previous_partition_id=pv_partition.partition_id if pv_partition else None,
        stream_position=stream_position,
    )

    params = (
        partition.locator.canonical_string(),
        partition.stream_locator.canonical_string(),
        json.dumps(partition),
    )
    cur.execute("INSERT INTO partitions VALUES (?, ?, ?)", params)
    con.commit()

    return partition


def commit_partition(
    partition: Partition,
    previous_partition: Optional[Partition] = None,
    *args,
    **kwargs,
) -> Partition:
    cur, con = _get_sqlite3_cursor_con(kwargs)
    pv_partition: Optional[Partition] = previous_partition or get_partition(
        partition.stream_locator,
        partition_values=partition.partition_values,
        *args,
        **kwargs,
    )
    # deprecate old partition and commit new one
    if pv_partition:
        pv_partition.state = CommitState.DEPRECATED
        params = (json.dumps(pv_partition), pv_partition.locator.canonical_string())
        cur.execute("UPDATE partitions SET value = ? WHERE locator = ?", params)

    previous_partition_deltas: Optional[List[Delta]] = list_partition_deltas(
<<<<<<< HEAD
        partition, ascending_order=True, *args, **kwargs
=======
        previous_partition, *args, **kwargs
>>>>>>> 08267bfc
    ).all_items()
    partition_deltas: Optional[List[Delta]] = list_partition_deltas(
        partition, ascending_order=True, *args, **kwargs
    ).all_items()
    previous_partition_deltas_spos_gt: List[Delta] = [
        delta
        for delta in previous_partition_deltas
        if delta.stream_position > partition_deltas[0].stream_position
    ]
    # handle the case if the previous partition deltas have a greater stream position than the partition_delta
    partition_deltas = previous_partition_deltas_spos_gt + partition_deltas

    stream_position = (
        partition_deltas[0].stream_position
        if partition_deltas
        else partition.stream_position
    )

    partition.state = CommitState.COMMITTED
    partition.stream_position = stream_position
    partition.previous_stream_position = (
        pv_partition.stream_position if pv_partition else None
    )
    params = (json.dumps(partition), partition.locator.canonical_string())
    cur.execute("UPDATE partitions SET value = ? WHERE locator = ?", params)
    con.commit()

    return partition


def delete_partition(
    namespace: str,
    table_name: str,
    table_version: Optional[str] = None,
    partition_values: Optional[List[Any]] = None,
    *args,
    **kwargs,
) -> None:
    cur, con = _get_sqlite3_cursor_con(kwargs)
    stream = get_stream(namespace, table_name, table_version, *args, **kwargs)
    partition = get_partition(stream.locator, partition_values, *args, **kwargs)

    partition.state = CommitState.DEPRECATED
    params = (json.dumps(partition), partition.locator.canonical_string())

    cur.execute("UPDATE partitions SET value = ? WHERE locator = ?", params)
    con.commit()


def get_partition(
    stream_locator: StreamLocator,
    partition_values: Optional[List[Any]] = None,
    *args,
    **kwargs,
) -> Optional[Partition]:
    cur, con = _get_sqlite3_cursor_con(kwargs)

    res = cur.execute(
        "SELECT * FROM partitions WHERE stream_locator = ?",
        (stream_locator.canonical_string(),),
    )

    serialized_partitions = res.fetchall()

    if not serialized_partitions:
        return None

    if partition_values is None:
        partition_values = []

    prior_pv = ",".join(partition_values)

    for item in serialized_partitions:
        partition = Partition(json.loads(item[2]))
        pv = ",".join(partition.partition_values if partition.partition_values else [])

        if pv == prior_pv and partition.state == CommitState.COMMITTED:
            return partition

    return None


def stage_delta(
    data: Union[LocalTable, LocalDataset, DistributedDataset, Manifest],
    partition: Partition,
    delta_type: DeltaType = DeltaType.UPSERT,
    max_records_per_entry: Optional[int] = None,
    author: Optional[ManifestAuthor] = None,
    properties: Optional[Dict[str, str]] = None,
    s3_table_writer_kwargs: Optional[Dict[str, Any]] = None,
    content_type: ContentType = ContentType.PARQUET,
    delete_parameters: Optional[DeleteParameters] = None,
    *args,
    **kwargs,
) -> Delta:
    cur, con = _get_sqlite3_cursor_con(kwargs)
    manifest_entry_id = uuid.uuid4().__str__()
    uri = _get_manifest_entry_uri(manifest_entry_id)

    if data is None:
        delta = create_empty_delta(
            partition,
            delta_type,
            author,
            properties=properties,
            manifest_entry_id=manifest_entry_id,
        )
        cur.execute("INSERT OR IGNORE INTO data VALUES (?, ?)", (uri, None))
        params = (delta.locator.canonical_string(), "staged_delta", json.dumps(delta))
        cur.execute("INSERT OR IGNORE INTO deltas VALUES (?, ?, ?)", params)
        con.commit()
        return delta

    serialized_data = None
    if content_type == ContentType.PARQUET:
        buffer = io.BytesIO()
        pa.parquet.write_table(data, buffer)
        serialized_data = buffer.getvalue()
    elif content_type == ContentType.UNESCAPED_TSV:
        buffer = io.BytesIO()
        write_options = pa.csv.WriteOptions(
            include_header=True, delimiter="\t", quoting_style="none"
        )
        pa.csv.write_csv(data, buffer, write_options=write_options)
        serialized_data = buffer.getvalue()
    else:
        raise ValueError(f"Unsupported content type: {content_type}")

    stream_position = current_time_ms()
    delta_locator = DeltaLocator.of(partition.locator, stream_position=stream_position)

    meta = ManifestMeta.of(
        len(data),
        len(serialized_data),
        content_type=content_type,
        content_encoding=ContentEncoding.IDENTITY,
        source_content_length=data.nbytes,
    )

    manifest = Manifest.of(
        entries=ManifestEntryList.of(
            [
                ManifestEntry.of(
                    uri=uri, url=uri, meta=meta, mandatory=True, uuid=manifest_entry_id
                )
            ]
        ),
        author=author,
        uuid=manifest_entry_id,
    )

    delta = Delta.of(
        delta_locator,
        delta_type=delta_type,
        meta=meta,
        properties=properties,
        manifest=manifest,
        previous_stream_position=partition.stream_position,
        delete_parameters=delete_parameters,
    )

    params = (uri, serialized_data)
    cur.execute("INSERT OR IGNORE INTO data VALUES (?, ?)", params)

    params = (delta_locator.canonical_string(), "staged_delta", json.dumps(delta))
    cur.execute("INSERT OR IGNORE INTO deltas VALUES (?, ?, ?)", params)

    con.commit()
    return delta


def commit_delta(delta: Delta, *args, **kwargs) -> Delta:
    cur, con = _get_sqlite3_cursor_con(kwargs)

    if not delta.stream_position:
        delta.locator.stream_position = current_time_ms()

    params = (
        delta.locator.canonical_string(),
        delta.partition_locator.canonical_string(),
        json.dumps(delta),
    )

    cur.execute("INSERT OR IGNORE INTO deltas VALUES (?, ?, ?)", params)

    params = (
        delta.partition_locator.canonical_string(),
        json.dumps(delta),
        delta.locator.canonical_string(),
    )
    cur.execute(
        "UPDATE deltas SET partition_locator = ?, value = ? WHERE locator = ?", params
    )

    con.commit()

    return delta


def get_namespace(namespace: str, *args, **kwargs) -> Optional[Namespace]:
    cur, con = _get_sqlite3_cursor_con(kwargs)
    locator = NamespaceLocator.of(namespace)

    res = cur.execute(
        "SELECT * FROM namespaces WHERE locator = ?", (locator.canonical_string(),)
    )
    serialized_result = res.fetchone()

    if serialized_result is None:
        return None

    return Namespace(json.loads(serialized_result[1]))


def namespace_exists(namespace: str, *args, **kwargs) -> bool:
    obj = get_namespace(namespace, *args, **kwargs)

    return obj is not None


def get_table(namespace: str, table_name: str, *args, **kwargs) -> Optional[Table]:
    cur, con = _get_sqlite3_cursor_con(kwargs)
    locator = TableLocator.of(NamespaceLocator.of(namespace), table_name)

    res = cur.execute(
        "SELECT * FROM tables WHERE locator = ?", (locator.canonical_string(),)
    )
    serialized_result = res.fetchone()

    if serialized_result is None:
        return None

    return Table(json.loads(serialized_result[2]))


def table_exists(namespace: str, table_name: str, *args, **kwargs) -> bool:
    obj = get_table(namespace, table_name, *args, **kwargs)

    return obj is not None


def get_table_version(
    namespace: str, table_name: str, table_version: str, *args, **kwargs
) -> Optional[TableVersion]:
    cur, con = _get_sqlite3_cursor_con(kwargs)
    locator = TableVersionLocator.of(
        TableLocator.of(NamespaceLocator.of(namespace), table_name), table_version
    )

    res = cur.execute(
        "SELECT * FROM table_versions WHERE locator = ?", (locator.canonical_string(),)
    )
    serialized_table_version = res.fetchone()

    if serialized_table_version is None:
        return None

    return TableVersion(json.loads(serialized_table_version[2]))


def get_latest_table_version(
    namespace: str, table_name: str, *args, **kwargs
) -> Optional[TableVersion]:
    table_versions = list_table_versions(
        namespace, table_name, *args, **kwargs
    ).all_items()
    if not table_versions:
        return None

    table_versions.sort(reverse=True, key=lambda v: int(v.table_version))
    return table_versions[0]


def get_latest_active_table_version(
    namespace: str, table_name: str, *args, **kwargs
) -> Optional[TableVersion]:

    # This module does not support table version lifecycle state
    return get_latest_table_version(namespace, table_name, *args, **kwargs)


def get_table_version_schema(
    namespace: str,
    table_name: str,
    table_version: Optional[str] = None,
    *args,
    **kwargs,
) -> Optional[Union[pa.Schema, str, bytes]]:
    obj = get_table_version(namespace, table_name, table_version, *args, **kwargs)

    return obj.schema


def table_version_exists(
    namespace: str, table_name: str, table_version: str, *args, **kwargs
) -> bool:
    obj = get_table_version(namespace, table_name, table_version, *args, **kwargs)

    return obj is not None


def get_stream(
    namespace: str,
    table_name: str,
    table_version: Optional[str] = None,
    *args,
    **kwargs,
) -> Optional[Stream]:
    assert not isinstance(table_version, int), f"Passed an integer as the table version"
    obj = get_table_version(namespace, table_name, table_version, *args, **kwargs)

    if obj is None:
        return None

    stream_id = obj.properties.get(STREAM_ID_PROPERTY)
    if stream_id is None:
        return None

    cur, con = _get_sqlite3_cursor_con(kwargs)
    stream_locator = StreamLocator.of(
        obj.locator, stream_id=stream_id, storage_type=STORAGE_TYPE
    )
    res = cur.execute(
        "SELECT * FROM streams WHERE locator = ?", (stream_locator.canonical_string(),)
    )

    serialized_stream = res.fetchone()
    if serialized_stream is None:
        return None

    return Stream(json.loads(serialized_stream[2]))


def get_table_version_column_names(
    namespace: str,
    table_name: str,
    table_version: Optional[str] = None,
    *args,
    **kwargs,
) -> Optional[List[str]]:
    raise NotImplementedError("Fetching column names is not supported")<|MERGE_RESOLUTION|>--- conflicted
+++ resolved
@@ -818,11 +818,7 @@
         cur.execute("UPDATE partitions SET value = ? WHERE locator = ?", params)
 
     previous_partition_deltas: Optional[List[Delta]] = list_partition_deltas(
-<<<<<<< HEAD
-        partition, ascending_order=True, *args, **kwargs
-=======
-        previous_partition, *args, **kwargs
->>>>>>> 08267bfc
+        previous_partition, ascending_order=True, *args, **kwargs
     ).all_items()
     partition_deltas: Optional[List[Delta]] = list_partition_deltas(
         partition, ascending_order=True, *args, **kwargs
