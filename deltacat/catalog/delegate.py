--- conflicted
+++ resolved
@@ -180,8 +180,8 @@
 
 def list_tables(
     *args,
-    namespace: Optional[str] = None, 
-    catalog: Optional[str] = None, 
+    namespace: Optional[str] = None,
+    catalog: Optional[str] = None,
     **kwargs
 ) -> ListResult[TableDefinition]:
     """List a page of table definitions. Raises an error if the given namespace
@@ -277,7 +277,7 @@
 # namespace functions
 def list_namespaces(
     *args,
-    catalog: Optional[str] = None, 
+    catalog: Optional[str] = None,
     **kwargs
 ) -> ListResult[Namespace]:
     """List a page of table namespaces."""
@@ -290,17 +290,10 @@
 
 
 def get_namespace(
-<<<<<<< HEAD
-    namespace: str, 
-    *args,
-    catalog: Optional[str] = None, 
-    **kwargs
-=======
-    namespace: str,
-    catalog: Optional[str] = None,
-    *args,
-    **kwargs,
->>>>>>> 140d15f0
+    namespace: str,
+    catalog: Optional[str] = None,
+    *args,
+    **kwargs,
 ) -> Optional[Namespace]:
     """Get table namespace metadata for the specified table namespace. Returns
     None if the given namespace does not exist."""
@@ -314,17 +307,10 @@
 
 
 def namespace_exists(
-<<<<<<< HEAD
-    namespace: str, 
-    *args,
-    catalog: Optional[str] = None, 
-    **kwargs
-=======
-    namespace: str,
-    catalog: Optional[str] = None,
-    *args,
-    **kwargs,
->>>>>>> 140d15f0
+    namespace: str,
+    catalog: Optional[str] = None,
+    *args,
+    **kwargs,
 ) -> bool:
     """Returns True if the given table namespace exists, False if not."""
     catalog_obj = get_catalog(catalog)
@@ -338,11 +324,8 @@
 
 def create_namespace(
     namespace: str,
-<<<<<<< HEAD
-=======
     properties: Optional[NamespaceProperties] = None,
     catalog: Optional[str] = None,
->>>>>>> 140d15f0
     *args,
     properties: Optional[NamespaceProperties] = None,
     catalog: Optional[str] = None,
@@ -381,10 +364,10 @@
 
 
 def drop_namespace(
-    namespace: str, 
-    *args,
-    catalog: Optional[str] = None, 
-    purge: bool = False, 
+    namespace: str,
+    *args,
+    catalog: Optional[str] = None,
+    purge: bool = False,
     **kwargs
 ) -> None:
     """Drop the given namespace and all of its tables from the catalog,
