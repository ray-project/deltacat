import importlib
import logging

import deltacat.logs  # noqa: F401
from deltacat.api import (
    copy,
    get,
    put,
)
from deltacat.catalog.delegate import (
    alter_namespace,
    alter_table,
    create_namespace,
    create_table,
    default_namespace,
    drop_namespace,
    drop_table,
    get_namespace,
    get_table,
    list_namespaces,
    list_tables,
    namespace_exists,
    read_table,
    refresh_table,
    rename_table,
    table_exists,
    truncate_table,
    write_to_table,
)
from deltacat.catalog.model.catalog import (  # noqa: F401
    Catalog,
    Catalogs,
    all_catalogs,
    is_initialized,
    init,
    get_catalog,
    put_catalog,
)
<<<<<<< HEAD
import deltacat.catalog.iceberg as IcebergCatalog
=======
>>>>>>> f2d11b21
from deltacat.catalog.model.table_definition import TableDefinition
from deltacat.storage import (
    DistributedDataset,
    Field,
    LifecycleState,
    ListResult,
    LocalDataset,
    LocalTable,
    Namespace,
    PartitionKey,
    PartitionScheme,
    Schema,
    SchemaConsistencyType,
    SortKey,
    SortOrder,
    SortScheme,
    NullOrder,
)
from deltacat.storage.rivulet import Dataset, Datatype
from deltacat.types.media import ContentEncoding, ContentType, TableType
from deltacat.types.tables import TableWriteMode

__iceberg__ = []
if importlib.util.find_spec("pyiceberg") is not None:
    from deltacat.catalog.iceberg import impl as IcebergCatalog

    __iceberg__ = [
        "IcebergCatalog",
    ]

deltacat.logs.configure_deltacat_logger(logging.getLogger(__name__))

__version__ = "2.0"


__all__ = [
    "__version__",
    "copy",
    "get",
    "put",
    "all_catalogs",
    "alter_table",
    "create_table",
    "drop_table",
    "refresh_table",
    "list_tables",
    "get_table",
    "truncate_table",
    "rename_table",
    "table_exists",
    "list_namespaces",
    "get_namespace",
    "namespace_exists",
    "alter_namespace",
    "create_namespace",
    "drop_namespace",
    "default_namespace",
    "write_to_table",
    "read_table",
    "get_catalog",
    "put_catalog",
    "is_initialized",
    "init",
    "Catalog",
    "ContentType",
    "ContentEncoding",
    "DistributedDataset",
    "Dataset",
    "Datatype",
    "Field",
    "IcebergCatalog",
    "LifecycleState",
    "ListResult",
    "LocalDataset",
    "LocalTable",
    "Namespace",
    "NullOrder",
    "PartitionKey",
    "PartitionScheme",
    "Schema",
    "SchemaConsistencyType",
    "SortKey",
    "SortOrder",
    "SortScheme",
    "TableDefinition",
    "TableType",
    "TableWriteMode",
]

__all__ += __iceberg__<|MERGE_RESOLUTION|>--- conflicted
+++ resolved
@@ -36,10 +36,7 @@
     get_catalog,
     put_catalog,
 )
-<<<<<<< HEAD
 import deltacat.catalog.iceberg as IcebergCatalog
-=======
->>>>>>> f2d11b21
 from deltacat.catalog.model.table_definition import TableDefinition
 from deltacat.storage import (
     DistributedDataset,
