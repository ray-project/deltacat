--- conflicted
+++ resolved
@@ -217,13 +217,7 @@
         for thread in [t for t in self.__open_threads if t.is_alive()]:
             thread.join()
 
-<<<<<<< HEAD
         manifest_location = self.__write_manifest_file()
-=======
-        manifest_file = self.file_provider.provide_manifest_file()
-        self.__write_manifest_file(manifest_file)
-
->>>>>>> 2f038d6f
         self._sst_files.clear()
 
         return manifest_location
