from __future__ import annotations

import itertools
import posixpath
from typing import Dict, List, Optional, Tuple, Iterable, Iterator

from deltacat.storage.rivulet.fs.file_store import FileStore
from deltacat.storage.rivulet.fs.file_provider import FileProvider
from deltacat.storage.rivulet.reader.dataset_metastore import DatasetMetastore
from deltacat.storage.rivulet import Schema, Field
from deltacat.utils.export import export_dataset
from .schema.schema import Datatype

from deltacat.storage.rivulet.reader.data_scan import DataScan
from deltacat.storage.rivulet.reader.dataset_reader import DatasetReader
from deltacat.storage.rivulet.reader.query_expression import QueryExpression

from deltacat.storage.rivulet.writer.dataset_writer import DatasetWriter
from deltacat.storage.rivulet.writer.memtable_dataset_writer import (
    MemtableDatasetWriter,
)

import pyarrow.fs
import pyarrow as pa
import pyarrow.dataset
import pyarrow.json
import pyarrow.csv
import pyarrow.parquet

# These are the hardcoded default schema names
ALL = "all"
DEFAULT = "default"


class FieldsAccessor:
    """Accessor class used to make it easy to do actions like dataset.fields['name'] to work with fields in the Dataset.
    All field mutation and access should come through this class, or through the public helper functions in the dataset
    class, e.g. 'add_fields()'.
    """

    def __init__(self, dataset: Dataset):
        self.dataset = dataset

    def __getitem__(self, field_name: str) -> Field:
        if field_name not in self.dataset.schemas[ALL]:
            raise KeyError(f"Field '{field_name}' not found in dataset.")
        return self.dataset.schemas[ALL][field_name]

    def __setitem__(self, field_name: str, field: Field):
        if not isinstance(field, Field):
            raise TypeError("Value must be a Field object")
        self.dataset.schemas[ALL][field_name] = field

    def __delitem__(self, field_name: str):
        if field_name not in self.dataset.schemas[ALL]:
            raise ValueError(f"Field '{field_name}' does not exist.")
        del self.dataset.schemas[ALL][field_name]
        for schema in self.dataset._schemas.values():
            if field_name in schema:
                del schema[field_name]

    def __contains__(self, field_name: str) -> bool:
        """Allows 'field_name in dataset.fields' checks."""
        return field_name in self.dataset.schemas[ALL]

    def __iter__(self):
        return iter(self.dataset.schemas[ALL].items())

    def __len__(self):
        return len(self.dataset.schemas[ALL])

    def __repr__(self):
        return f"Fields({list(self.dataset.schemas['all'].keys())})"

    def add(
        self,
        name: str,
        datatype: Datatype,
        *,
        schema_name: str = DEFAULT,
        is_merge_key: bool = False,
    ):
        """Simple helper to add a field when you don't have a Field object"""
        self.dataset.add_fields(
            fields=[(name, datatype)],
            schema_name=schema_name,
            merge_keys=[name] if is_merge_key else None,
        )


class SchemasAccessor:
    """Accessor class used to make it easy to do actions like dataset.schemas['all'] to work with schemas in the Dataset.
    All schema mutation and access should come through this class, or through the public helper functions in the dataset
    class, e.g. 'add_fields()'.
    """

    def __init__(self, dataset: Dataset):
        self.dataset = dataset

    def __getitem__(self, name: str) -> Schema:
        if name not in self.dataset._schemas:
            raise KeyError(f"Schema '{name}' not found.")
        return self.dataset._schemas[name]

    def __setitem__(self, schema_name: str, field_names: List[str]) -> None:
        self.dataset._add_fields_to_schema(
            field_names=field_names, schema_name=schema_name
        )

    def __delitem__(self, schema_name: str) -> None:
        if schema_name not in self.dataset._schemas:
            raise ValueError(f"Schema '{schema_name}' does not exist.")
        if schema_name == ALL:
            raise ValueError("Cannot remove the 'all' schema.")
        del self.dataset._schemas[schema_name]

    def __contains__(self, schema_name: str) -> bool:
        return schema_name in self.dataset._schemas

    def __iter__(self) -> Iterator[str]:
        return iter(self.dataset._schemas.keys())

    def __len__(self) -> int:
        return len(self.dataset._schemas)

    def __repr__(self) -> str:
        return f"SchemasAccessor({list(self.dataset._schemas.keys())})"


class Dataset:
    def __init__(
        self,
        *,
        dataset_name: str,
        metadata_uri: Optional[str] = None,
        schema: Optional[Schema] = None,
        schema_name: Optional[str] = None,
        filesystem: Optional[pyarrow.fs.FileSystem] = None,
    ):
        """
        Create an empty Dataset w/ optional schema. This method is typically only used for small datasets that are manually created.
        Use the Dataset.from_*() to create a dataset from existing data.

        Args:
            dataset_name: Unique identifier for the dataset.
            metadata_uri: The directory to store the _metadata_folder ('.riv-meta-{dataset_name}') containing dataset metadata.
                          If not provided, we'll use the local directory.

        Private Attributes:
            _metadata_folder (str):
                The folder name where metadata for the dataset is kept. It will always be
                '.riv-meta-{dataset_name}', and be stored under `metadata_uri`.
            _schemas (dict[str, Schema]):
                Maps a schemas by name (e.g., "default", "analytics"). This is how fields in the dataset are grouped and accessed.
            _file_store (FileStore):
                The FileStore used by the Dataset class for reading and writing metadata files.
            _file_provider (FileProvider):
                Used to resolve file URIs within the `_file_store`.
            _metastore (DatasetMetastore):
                Uses the _file_store and _file_provider to manage metadata (schema, stats, file locations, manifests, etc.) for this Dataset.
        """
        if not dataset_name or not isinstance(dataset_name, str):
            raise ValueError("Name must be a non-empty string")

        self.dataset_name = dataset_name

        self._schemas: Dict[str, Schema] = {ALL: Schema()}

        # TODO: integrate with deltacat catalog to infer filesystem
        self._metadata_folder = f".riv-meta-{dataset_name}"
        # determine root filesystem
        path, filesystem = FileStore.filesystem(
            metadata_uri or self._metadata_folder, filesystem
        )
<<<<<<< HEAD
        self._metastore = DatasetMetastore(self._metadata_path, self._file_store)
=======

        self._metadata_path = posixpath.join(path, self._metadata_folder)

        self._file_store = FileStore(self._metadata_path, filesystem)
        self._file_provider = FileProvider(self._metadata_path, self._file_store)
        self._metastore = DatasetMetastore(self._file_provider)
>>>>>>> 2f038d6f

        # Initialize accessors
        self.fields = FieldsAccessor(self)
        self.schemas = SchemasAccessor(self)

        # Add any fields optionally provided to the provided schema_name
        if schema:
            self.add_schema(schema, schema_name=schema_name)

    @classmethod
    def from_parquet(
        cls,
        name: str,
        file_uri: str,
        merge_keys: str | Iterable[str],
        metadata_uri: Optional[str] = None,
        schema_mode: str = "union",
        filesystem: Optional[pyarrow.fs.FileSystem] = None,
    ) -> Dataset:
        """
        Create a Dataset from parquet files.

        TODO: Make pluggable(from_x) with other file formats.

        Args:
            name: Unique identifier for the dataset.
            metadata_uri: Base URI for the dataset, where dataset metadata is stored. If not specified, will be placed in ${file_uri}/riv-meta
            file_uri: Path to parquet file(s)
            merge_keys: Fields to specify as merge keys for future 'zipper merge' operations on the dataset
            schema_mode: Schema combination mode. Options:
                - 'union': Use unified schema with all columns
                - 'intersect': Use only common columns across files

        Returns:
            Dataset: New dataset instance with the schema automatically inferred from the source parquet files
        """
        # TODO: integrate this with filesystem from deltacat catalog
        file_uri, file_fs = FileStore.filesystem(file_uri, filesystem=filesystem)
        if metadata_uri is None:
            metadata_uri = posixpath.join(posixpath.dirname(file_uri), "riv-meta")
        else:
            metadata_uri, metadata_fs = FileStore.filesystem(
                metadata_uri, filesystem=filesystem
            )

            # TODO: when integrating deltacat consider if we can support multiple filesystems
            if file_fs.type_name != metadata_fs.type_name:
                raise ValueError(
                    "File URI and metadata URI must be on the same filesystem."
                )
        pyarrow_dataset = pyarrow.dataset.dataset(file_uri, filesystem=file_fs)

        if schema_mode == "intersect":
            schemas = []
            for file in pyarrow_dataset.files:
                with file_fs.open_input_file(file) as f:
                    schema = pyarrow.parquet.read_schema(f)
                    schemas.append(schema)

            common_columns = set(schemas[0].names)
            for schema in schemas[1:]:
                common_columns.intersection_update(schema.names)

            intersect_schema = pa.schema(
                [(name, schemas[0].field(name).type) for name in common_columns]
            )
            pyarrow_schema = intersect_schema
        else:
            schemas = []
            for file in pyarrow_dataset.files:
                with file_fs.open_input_file(file) as f:
                    schema = pyarrow.parquet.read_schema(f)
                    schemas.append(schema)
            pyarrow_schema = pa.unify_schemas(schemas)

        dataset_schema = Schema.from_pyarrow(pyarrow_schema, merge_keys)

        # TODO the file URI never gets stored/saved, do we need to do so?
        dataset = cls(
            dataset_name=name,
            metadata_uri=metadata_uri,
            schema=dataset_schema,
            filesystem=file_fs,
        )

        # TODO: avoid write! associate fields with their source data.
        writer = dataset.writer()

        for batch in pyarrow_dataset.scanner().to_batches():
            writer.write(batch)
        writer.flush()

        return dataset

    @classmethod
    def from_json(
        cls,
        name: str,
        file_uri: str,
        merge_keys: str | Iterable[str],
        metadata_uri: Optional[str] = None,
        schema_mode: str = "union",
        filesystem: Optional[pyarrow.fs.FileSystem] = None,
    ) -> "Dataset":
        """
        Create a Dataset from a single JSON file.

        TODO: Add support for reading directories with multiple JSON files.

        Args:
            name: Unique identifier for the dataset.
            metadata_uri: Base URI for the dataset, where dataset metadata is stored. If not specified, will be placed in ${file_uri}/riv-meta
            file_uri: Path to a single JSON file.
            merge_keys: Fields to specify as merge keys for future 'zipper merge' operations on the dataset.
            schema_mode: Currently ignored as this is for a single file.

        Returns:
            Dataset: New dataset instance with the schema automatically inferred
                     from the JSON file.
        """
        # TODO: integrate this with filesystem from deltacat catalog
        file_uri, file_fs = FileStore.filesystem(file_uri, filesystem=filesystem)
        if metadata_uri is None:
            metadata_uri = posixpath.join(posixpath.dirname(file_uri), "riv-meta")
        else:
            metadata_uri, metadata_fs = FileStore.filesystem(
                metadata_uri, filesystem=filesystem
            )

            # TODO: when integrating deltacat consider if we can support multiple filesystems
            if file_fs.type_name != metadata_fs.type_name:
                raise ValueError(
                    "File URI and metadata URI must be on the same filesystem."
                )

        # Read the JSON file into a PyArrow Table
        pyarrow_table = pyarrow.json.read_json(file_uri, filesystem=file_fs)
        pyarrow_schema = pyarrow_table.schema

        # Create the dataset schema
        dataset_schema = Schema.from_pyarrow(pyarrow_schema, merge_keys)

        # Create the Dataset instance
        dataset = cls(
            dataset_name=name,
            metadata_uri=metadata_uri,
            schema=dataset_schema,
            filesystem=file_fs,
        )

        writer = dataset.writer()
        writer.write(pyarrow_table.to_batches())
        writer.flush()

        return dataset

    @classmethod
    def from_csv(
        cls,
        name: str,
        file_uri: str,
        merge_keys: str | Iterable[str],
        metadata_uri: Optional[str] = None,
        schema_mode: str = "union",
        filesystem: Optional[pyarrow.fs.FileSystem] = None,
    ) -> "Dataset":
        """
        Create a Dataset from a single JSON file.

        TODO: Add support for reading directories with multiple CSV files.

        Args:
            name: Unique identifier for the dataset.
            metadata_uri: Base URI for the dataset, where dataset metadata is stored. If not specified, will be placed in ${file_uri}/riv-meta
            file_uri: Path to a single CSV file.
            merge_keys: Fields to specify as merge keys for future 'zipper merge' operations on the dataset.
            schema_mode: Currently ignored as this is for a single file.

        Returns:
            Dataset: New dataset instance with the schema automatically inferred
                     from the CSV file.
        """
        # TODO: integrate this with filesystem from deltacat catalog
        file_uri, file_fs = FileStore.filesystem(file_uri, filesystem=filesystem)
        if metadata_uri is None:
            metadata_uri = posixpath.join(posixpath.dirname(file_uri), "riv-meta")
        else:
            metadata_uri, metadata_fs = FileStore.filesystem(
                metadata_uri, filesystem=filesystem
            )

            # TODO: when integrating deltacat consider if we can support multiple filesystems
            if file_fs.type_name != metadata_fs.type_name:
                raise ValueError(
                    "File URI and metadata URI must be on the same filesystem."
                )

        # Read the CSV file into a PyArrow Table
        table = pyarrow.csv.read_csv(file_uri, filesystem=file_fs)
        pyarrow_schema = table.schema

        # Create the dataset schema
        dataset_schema = Schema.from_pyarrow(pyarrow_schema, merge_keys)

        # Create the Dataset instance
        dataset = cls(
            dataset_name=name,
            metadata_uri=metadata_uri,
            schema=dataset_schema,
            filesystem=file_fs,
        )

        writer = dataset.writer()
        writer.write(table.to_batches())
        writer.flush()

        return dataset

    def print(self, num_records: int = 10) -> None:
        """Prints the first `num_records` records in the dataset."""
        records = self.scan().to_pydict()
        for record in itertools.islice(records, num_records):
            print(record)

    def export(
        self,
        file_uri: str,
        format: str = "parquet",
        query: QueryExpression = QueryExpression(),
    ) -> None:
        """Export the dataset to a file.

        Args:
            file_uri: The URI to write the dataset to.
            format: The format to write the dataset in. Options are [parquet, feather].
        """
        export_dataset(self, file_uri, format, query)

    def _add_fields_to_schema(
        self,
        field_names: Iterable[str],
        schema_name: str,
    ) -> None:
        """
        An internal function to add fields to a new or existing schema (creating the schema if it doesn't exist).
        Note: This function will error if the fields do not exist (rather than add them).

        Args:
            field_names: List of field names to add to the schema.
            schema_name: Name of the schema.

        Raises:
            ValueError: If any field does not exist in the dataset.
        """

        # Input Validation
        # Ensure all fields exist
        for name in field_names:
            if name not in self.schemas[ALL]:
                raise ValueError(f"Field '{name}' does not exist in the dataset.")

        # Begin adding schema/fields to the schema map, this must be completed as a transaction w/o error or the schemas will be
        # left in an undefined state.
        # TODO: This is not threadsafe

        # Create the empty schema if it doesn't exist
        if schema_name not in self._schemas:
            self._schemas[schema_name] = Schema()

        # Add the (existing) fields from the 'all' schema to the defined schema
        for name in field_names:
            self._schemas[schema_name].add_field(self.schemas[ALL][name])

    def add_fields(
        self,
        fields: Iterable[Tuple[str, Datatype] | Field],
        schema_name: str = DEFAULT,
        merge_keys: Optional[Iterable[str]] = None,
    ) -> None:
        """
        Helper function to simultaneously add a set of new fields, put them under a new or existing schema,
        and add merge keys, all in a single function.

        This can also be done field by field using:
        * dataset.fields.add(name=.., datatype=.., ...)

        Or it can be done by using add_schema().

        Args:
            fields: List of tuples (name, datatype) or Field objects.
            schema_name: User defined name to give to the group of fields.
            merge_keys: Optional list of field names to set as merge keys.

        Raises:
            ValueError: If any field has the same name as an existing field.
        """
        if not fields:
            raise ValueError("No fields provided.")
        merge_keys = merge_keys or {}

        # Convert all input tuples to Field objects
        processed_fields = []
        field_names = set()

        for field in fields:
            if isinstance(field, tuple):
                name, datatype = field
                processed_field = Field(
                    name=name, datatype=datatype, is_merge_key=(name in merge_keys)
                )
            elif isinstance(field, Field):
                processed_field = field
                name = field.name
                # Check if merge key status on field conflicts with any provided status form merge_key list
                if name in merge_keys:
                    if processed_field.is_merge_key is not True:
                        raise TypeError(
                            f"Merge key status conflict for field '{name}'. "
                            f"Field({name}).is_merge_key is set to 'false', but was '{name}' was provided in the merge_keys list. "
                            f"Remove {name} from merge_keys or change Field({name}).is_merge_key to true."
                        )
            else:
                raise TypeError(f"Unexpected field type: {type(field)}")

            processed_fields.append(processed_field)
            field_names.add(name)

        # Input Validation
        # Check that merge_keys defined are present in the fields being added
        if merge_keys:
            missing_keys = set(merge_keys) - field_names
            if missing_keys:
                raise ValueError(
                    f"The following merge keys were not found in the provided fields: {', '.join(missing_keys)}"
                )

        # Add/update the schema
        self.add_schema(Schema(processed_fields), schema_name=schema_name)

    def add_schema(self, schema: Schema, schema_name: str = DEFAULT) -> None:
        """
        Merges the provided schema into the existing schema, or creates a new schema if it doesn't exist.
        Will also add all fields to the 'all' schema.

        Args:
            schema: The Schema to add or merge into the named dataset schema.
            schema_name: The name of the schema to update or create. Defaults to "default".

        Raises:
            ValueError: If fields in the provided schema conflict with existing fields in the dataset.
        """
        schema_name = schema_name or DEFAULT

        # Check for any fields that already exist
        for field in schema.values():
            if field.name in self.schemas[ALL]:
                existing_field = self.schemas[ALL][field.name]
                if existing_field is not None and field != existing_field:
                    raise ValueError(
                        f"Field '{field.name}' already exists and is of a different type: New({field}) Existing({existing_field})."
                    )

        # Begin adding fields, this must be completed as a transaction w/o error or the field maps will be
        # left in an undefined state.
        # TODO: This is not threadsafe

        # Create schema if it doesn't exist
        if schema_name not in self._schemas:
            self._schemas[schema_name] = Schema()

        # Merge new schema into 'all' and provided schema_name
        self._schemas[schema_name].merge(schema)
        self._schemas[ALL].merge(schema)

    def get_merge_keys(self) -> Iterable[str]:
        """Return a list of all merge keys."""
        return self.schemas[ALL].get_merge_keys()

    def writer(
        self,
        schema_name: str = None,
        file_format: str | None = None,
    ) -> DatasetWriter:
        """Create a new (stateful) writer using the schema at the conjunction of given schemas.

        Invoking this will register any unregistered schemas.

        :param schema_name: The schema to use for write, if None, uses the 'all' schema
        :param file_format Write data to this format. Options are [parquet, feather]. If not specified, library will choose
            based on schema
        :return: new dataset writer with a schema at the conjunction of the given schemas
        """
        schema_name = schema_name or ALL

        return MemtableDatasetWriter(
            self._file_provider, self.schemas[schema_name], file_format
        )

    def scan(
        self, query: QueryExpression = QueryExpression(), schema_name: str = ALL
    ) -> DataScan:
        dataset_reader = DatasetReader(self._metastore)
        return DataScan(self.schemas[schema_name], query, dataset_reader)<|MERGE_RESOLUTION|>--- conflicted
+++ resolved
@@ -172,16 +172,12 @@
         path, filesystem = FileStore.filesystem(
             metadata_uri or self._metadata_folder, filesystem
         )
-<<<<<<< HEAD
-        self._metastore = DatasetMetastore(self._metadata_path, self._file_store)
-=======
 
         self._metadata_path = posixpath.join(path, self._metadata_folder)
 
         self._file_store = FileStore(self._metadata_path, filesystem)
         self._file_provider = FileProvider(self._metadata_path, self._file_store)
-        self._metastore = DatasetMetastore(self._file_provider)
->>>>>>> 2f038d6f
+        self._metastore = DatasetMetastore(self._metadata_path, self._file_store)
 
         # Initialize accessors
         self.fields = FieldsAccessor(self)
@@ -199,7 +195,6 @@
         merge_keys: str | Iterable[str],
         metadata_uri: Optional[str] = None,
         schema_mode: str = "union",
-        filesystem: Optional[pyarrow.fs.FileSystem] = None,
     ) -> Dataset:
         """
         Create a Dataset from parquet files.
@@ -218,53 +213,30 @@
         Returns:
             Dataset: New dataset instance with the schema automatically inferred from the source parquet files
         """
-        # TODO: integrate this with filesystem from deltacat catalog
-        file_uri, file_fs = FileStore.filesystem(file_uri, filesystem=filesystem)
-        if metadata_uri is None:
-            metadata_uri = posixpath.join(posixpath.dirname(file_uri), "riv-meta")
-        else:
-            metadata_uri, metadata_fs = FileStore.filesystem(
-                metadata_uri, filesystem=filesystem
-            )
-
-            # TODO: when integrating deltacat consider if we can support multiple filesystems
-            if file_fs.type_name != metadata_fs.type_name:
-                raise ValueError(
-                    "File URI and metadata URI must be on the same filesystem."
-                )
-        pyarrow_dataset = pyarrow.dataset.dataset(file_uri, filesystem=file_fs)
+        metadata_uri = metadata_uri or os.path.join(file_uri, "riv-meta")
+        pyarrow_dataset = pyarrow.dataset.dataset(file_uri)
 
         if schema_mode == "intersect":
-            schemas = []
-            for file in pyarrow_dataset.files:
-                with file_fs.open_input_file(file) as f:
-                    schema = pyarrow.parquet.read_schema(f)
-                    schemas.append(schema)
-
+            schemas = [pyarrow.parquet.read_schema(f) for f in pyarrow_dataset.files]
+            # Find common columns across all schemas
             common_columns = set(schemas[0].names)
             for schema in schemas[1:]:
                 common_columns.intersection_update(schema.names)
 
+            # Create a new schema with only common columns
             intersect_schema = pa.schema(
                 [(name, schemas[0].field(name).type) for name in common_columns]
             )
             pyarrow_schema = intersect_schema
         else:
-            schemas = []
-            for file in pyarrow_dataset.files:
-                with file_fs.open_input_file(file) as f:
-                    schema = pyarrow.parquet.read_schema(f)
-                    schemas.append(schema)
+            schemas = [pyarrow.parquet.read_schema(f) for f in pyarrow_dataset.files]
             pyarrow_schema = pa.unify_schemas(schemas)
 
         dataset_schema = Schema.from_pyarrow(pyarrow_schema, merge_keys)
 
         # TODO the file URI never gets stored/saved, do we need to do so?
         dataset = cls(
-            dataset_name=name,
-            metadata_uri=metadata_uri,
-            schema=dataset_schema,
-            filesystem=file_fs,
+            dataset_name=name, metadata_uri=metadata_uri, schema=dataset_schema
         )
 
         # TODO: avoid write! associate fields with their source data.
@@ -284,7 +256,6 @@
         merge_keys: str | Iterable[str],
         metadata_uri: Optional[str] = None,
         schema_mode: str = "union",
-        filesystem: Optional[pyarrow.fs.FileSystem] = None,
     ) -> "Dataset":
         """
         Create a Dataset from a single JSON file.
