--- conflicted
+++ resolved
@@ -1,14 +1,9 @@
 import uuid
 
-<<<<<<< HEAD
-from typing import Any, Callable, Dict, List, Optional, Union
-=======
-from deltacat.catalog.main.impl import PropertyCatalog
-
 from typing import Any, Callable, Dict, List, Optional, Union, Tuple
->>>>>>> 5a563909
 
 from deltacat.catalog import get_catalog_properties
+from deltacat.storage.model.constants import DEFAULT_TABLE_VERSION
 from deltacat.storage.model.manifest import (
     EntryParams,
     ManifestAuthor,
@@ -80,34 +75,6 @@
 from deltacat.utils.common import ReadKwargsProvider
 
 
-<<<<<<< HEAD
-=======
-# These are the default hardcoded values for Rivulet-DeltaCAT storage catalog.
-# TODO: Integrate these values into the storage interface dynamically.
-#       Currently, these are defined as static defaults, but they should
-#       be determined at runtime based on the storage catalog configuration.
-#       This will ensure that they remain consistent across different storage
-#       implementations and can be easily modified or overridden when needed.
-DEFAULT_NAMESPACE = "namespace"
-DEFAULT_TABLE_VERSION = "1"
-DEFAULT_STREAM_ID = "stream"
-DEFAULT_STREAM_FORMAT = StreamFormat.DELTACAT
-DEFAULT_PARTITION_ID = "partition"
-DEFAULT_PARTITION_VALUES = ["default"]
-
-
-def _get_catalog(**kwargs) -> PropertyCatalog:
-    catalog: PropertyCatalog = kwargs.get("catalog")
-    if not isinstance(catalog, PropertyCatalog):
-        err_msg = (
-            f"unsupported `catalog` param type: `{type(PropertyCatalog)}`. "
-            f"expected `catalog` param type: {PropertyCatalog}"
-        )
-        raise TypeError(err_msg)
-    return catalog
-
-
->>>>>>> 5a563909
 def _list(
     metafile: Metafile,
     txn_op_type: TransactionOperationType,
