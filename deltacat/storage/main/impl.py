--- conflicted
+++ resolved
@@ -26,7 +26,6 @@
     LifecycleState,
     LocalDataset,
     LocalTable,
-    StreamFormat,
     TransactionType,
     TransactionOperationType, StreamFormat,
 )
@@ -76,9 +75,7 @@
 )
 from deltacat.utils.common import ReadKwargsProvider
 
-<<<<<<< HEAD
 METAFILE = TypeVar("METAFILE", bound=Metafile)
-=======
 
 # These are the default hardcoded values for Rivulet-DeltaCAT storage catalog.
 # TODO: Integrate these values into the storage interface dynamically.
@@ -93,59 +90,6 @@
 DEFAULT_PARTITION_ID = "partition"
 DEFAULT_PARTITION_VALUES = ["default"]
 
-
-def _get_catalog(**kwargs) -> PropertyCatalog:
-    catalog: PropertyCatalog = kwargs.get("catalog")
-    if not isinstance(catalog, PropertyCatalog):
-        err_msg = (
-            f"unsupported `catalog` param type: `{type(PropertyCatalog)}`. "
-            f"expected `catalog` param type: {PropertyCatalog}"
-        )
-        raise TypeError(err_msg)
-    return catalog
-
-
-def _list_metafiles(
-    metafile: Metafile,
-    txn_op_type: TransactionOperationType,
-    *args,
-    **kwargs,
-) -> ListResult[Metafile]:
-    catalog = _get_catalog(**kwargs)
-    limit = kwargs.get("limit") or None
-    transaction = Transaction.of(
-        txn_type=TransactionType.READ,
-        txn_operations=[
-            TransactionOperation.of(
-                operation_type=txn_op_type,
-                dest_metafile=metafile,
-                read_limit=limit,
-            )
-        ],
-    )
-    list_results_per_op = transaction.commit(
-        catalog_root_dir=catalog.root,
-        filesystem=catalog.filesystem,
-    )
-    return list_results_per_op[0]
-
-
-def _read_latest_metafile(
-    metafile: Metafile,
-    txn_op_type: TransactionOperationType,
-    *args,
-    **kwargs,
-) -> Optional[Metafile]:
-    list_results = _list_metafiles(
-        *args,
-        metafile=metafile,
-        txn_op_type=txn_op_type,
-        **kwargs,
-    )
-    results = list_results.all_items()
-    return results[0] if results else None
-
->>>>>>> e2fc00d9
 
 def list_namespaces(*args, **kwargs) -> ListResult[Namespace]:
     """
