--- conflicted
+++ resolved
@@ -562,7 +562,6 @@
             path, filesystem = resolve_path_and_filesystem(path, filesystem)
         with filesystem.open_input_stream(path) as file:
             binary = file.readall()
-<<<<<<< HEAD
         reader = {
             "json": lambda b: json.loads(
                 b.decode("utf-8"),
@@ -575,13 +574,10 @@
             ),
             "msgpack": msgpack.loads,
         }[format]
-        obj = cls(**reader(binary)).from_serializable(path, filesystem)
-=======
-            data = msgpack.loads(binary)
+        data = reader(binary)
         # cast this Metafile into the appropriate child class type
         clazz = Metafile.get_class(data)
         obj = clazz(**data).from_serializable(path, filesystem)
->>>>>>> 0701ca1b
         return obj
 
     def write_txn(
