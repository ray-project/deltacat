# Allow classes to use self-referencing Type hints in Python 3.7.
from __future__ import annotations

import copy
import time
from itertools import chain
from typing import Optional, Tuple, List

import msgpack
import pyarrow.fs
import posixpath
import uuid

# TODO(pdames): Create internal DeltaCAT ports of these Ray Data functions.
from ray.data.datasource.path_util import _resolve_paths_and_filesystem
from ray.data.datasource.file_meta_provider import _get_file_infos

from deltacat.storage.model.list_result import ListResult
from deltacat.storage.model.locator import Locator
from deltacat.storage.model.types import (
    TransactionType,
    TransactionOperationType,
)

TXN_TIME_SEPARATOR = "-"
TXN_ID_SEPARATOR = "_"
TXN_DIR_NAME: str = "txn"
REVISION_DIR_NAME: str = "rev"
METAFILE_EXT = ".mpk"


class TransactionOperation(dict):
    """
    Base class for DeltaCAT transaction operations against individual metafiles.
    """

    @staticmethod
    def of(
        operation_type: Optional[TransactionOperationType],
        dest_metafile: Metafile,
        src_metafile: Optional[Metafile] = None,
    ) -> TransactionOperation:
        transaction_operation = TransactionOperation()
        transaction_operation.type = operation_type
        transaction_operation.dest_metafile = dest_metafile
        transaction_operation.src_metafile = src_metafile
<<<<<<< HEAD
=======
        if not dest_metafile:
            raise ValueError("Transaction operations must have a destination metafile.")
>>>>>>> c5ea1d84
        if operation_type == TransactionOperationType.UPDATE:
            if not src_metafile:
                raise ValueError(
                    "UPDATE transaction operations must have a source metafile."
                )
<<<<<<< HEAD
=======
            elif type(dest_metafile) is not type(src_metafile):
                raise ValueError(
                    f"Source metafile type `{type(src_metafile)}` is not "
                    f"equal to dest metafile type `{type(dest_metafile)}`."
                )
>>>>>>> c5ea1d84
        elif src_metafile:
            raise ValueError(
                "Only UPDATE transaction operations may have a source metafile."
            )
<<<<<<< HEAD
=======

>>>>>>> c5ea1d84
        return transaction_operation

    @property
    def type(self) -> TransactionOperationType:
        """
        Returns the type of the transaction operation.
        """
        return TransactionOperationType(self["type"])

    @type.setter
    def type(self, txn_op_type: TransactionOperationType):
        self["type"] = txn_op_type

    @property
    def dest_metafile(self) -> Metafile:
        """
        Returns the metafile that is the target of this transaction operation.
        """
        return self["dest_metafile"]
<<<<<<< HEAD

    @dest_metafile.setter
    def dest_metafile(self, metafile: Metafile):
        self["dest_metafile"] = metafile

    @property
    def src_metafile(self) -> Optional[Metafile]:
        """
        Returns the metafile that is the source of this transaction operation.
        """
        return self["src_metafile"]

    @src_metafile.setter
    def src_metafile(self, src_metafile: Optional[Metafile]):
        self["src_metafile"] = src_metafile

=======

    @dest_metafile.setter
    def dest_metafile(self, metafile: Metafile):
        self["dest_metafile"] = metafile

    @property
    def src_metafile(self) -> Optional[Metafile]:
        """
        Returns the metafile that is the source of this transaction operation.
        """
        return self["src_metafile"]

    @src_metafile.setter
    def src_metafile(self, src_metafile: Optional[Metafile]):
        self["src_metafile"] = src_metafile

>>>>>>> c5ea1d84
    @property
    def metafile_write_paths(self) -> List[str]:
        return self.get("metafile_write_paths") or []

    @property
    def locator_write_paths(self) -> List[str]:
        return self.get("locator_write_paths") or []

    def append_metafile_write_path(self, write_path: str):
        metafile_write_paths = self.get("metafile_write_paths")
        if not metafile_write_paths:
            metafile_write_paths = self["metafile_write_paths"] = []
        metafile_write_paths.append(write_path)

    def append_locator_write_path(self, write_path: str):
        locator_write_paths = self.get("locator_write_paths")
        if not locator_write_paths:
            locator_write_paths = self["locator_write_paths"] = []
        locator_write_paths.append(write_path)


class TransactionOperationList(List[TransactionOperation]):
    @staticmethod
    def of(items: List[TransactionOperation]) -> TransactionOperationList:
        typed_items = TransactionOperationList()
        for item in items:
            if item is not None and not isinstance(item, TransactionOperation):
                item = TransactionOperation(item)
            typed_items.append(item)
        return typed_items

    def __getitem__(self, item):
        val = super().__getitem__(item)
        if val is not None and not isinstance(val, TransactionOperation):
            self[item] = val = TransactionOperation(val)
        return val


class Transaction(dict):
    """
    Base class for DeltaCAT transactions against a list of metafiles.
    """

    @staticmethod
    def of(
        txn_type: Optional[TransactionType],
        txn_operations: Optional[TransactionOperationList],
    ) -> Transaction:
        operation_types = set([op.type for op in txn_operations])
        if (
            len(operation_types) == 1
            and TransactionOperationType.CREATE in operation_types
        ):
            if txn_type != TransactionType.APPEND:
                raise ValueError(
                    "Transactions with only CREATE operations must be "
                    "specified as part of an APPEND transaction."
                )
        elif TransactionOperationType.DELETE in operation_types:
            if txn_type != TransactionType.DELETE:
                raise ValueError(
                    "DELETE transaction operations must be specified as part "
                    "of a DELETE transaction."
                )
        elif TransactionOperationType.UPDATE in operation_types and txn_type not in {
            TransactionType.ALTER,
            TransactionType.RESTATE,
            TransactionType.OVERWRITE,
        }:
            raise ValueError(
                "Transactions with UPDATE operations must be specified "
                "as part of an ALTER, RESTATE, or OVERWRITE transaction."
            )
        transaction = Transaction()
        transaction.type = txn_type
        transaction.operations = txn_operations
        return transaction

    @property
    def id(self) -> str:
        """
        Returns this transaction's unique ID.
        """
        identifier = self.get("id")
        if not identifier:
            epoch_ms = time.time_ns() // 1_000_000
            identifier = self["id"] = f"{epoch_ms}{TXN_TIME_SEPARATOR}{uuid.uuid4()}"
        return identifier

    @property
    def type(self) -> TransactionType:
        """
        Returns the type of the transaction.
        """
        return TransactionType(self["type"])

    @type.setter
    def type(self, txn_type: TransactionType):
        self["type"] = txn_type

    @property
    def operations(self) -> TransactionOperationList:
        """
        Returns the list of transaction operations.
        """
        return TransactionOperationList(self["operations"])

    @operations.setter
    def operations(self, operations: TransactionOperationList):
        self["operations"] = operations

    def commit(
        self,
        root: str,
        filesystem: pyarrow.fs.FileSystem = None,
    ) -> List[str]:
        # TODO(pdames): (1) enforce table-version-level transaction isolation
        #  APPEND transactions run concurrently
        #  DELETE/UPDATE/OVERWRITE transactions run serially
        #  APPEND transactions may auto-resolve all conflicts via retry
        #  DELETE/UPDATE/OVERWRITE txns fail all conflicts with each-other
        #  (2) support catalog global and table-version-local transaction
        #  pointer queries and rollback/rollforward
        #  (3) allow transaction changes to be durably staged and resumed
        #  across multiple sessions prior to commit
        #  (4) Add operation.locator_write_paths to returned results?

        # create the transaction directory first to telegraph that at least 1
        # transaction at this root has been attempted
        path, fs = Metafile.filesystem(root, filesystem)
        txn_dir_path = posixpath.join(path, TXN_DIR_NAME)
        fs.create_dir(txn_dir_path, recursive=True)

        # write each metafile associated with the transaction
        metafile_write_paths = []
        try:
            for operation in self.operations:
                operation.dest_metafile.write(
                    root=root,
                    txn_operation=operation,
                    txn_id=self.id,
                    filesystem=filesystem,
                )
                metafile_write_paths.extend(operation.metafile_write_paths)
        except Exception:
            # delete all files written during the failed transaction
            all_write_paths = chain.from_iterable(
                [
                    operation.metafile_write_paths + operation.locator_write_paths
                    for operation in self.operations
                ]
<<<<<<< HEAD
            )
            for write_path in all_write_paths:
                path, fs = Metafile.filesystem(write_path, filesystem)
                fs.delete_file(path)
            raise

        # record the completed transaction
        path, fs = Metafile.filesystem(root, filesystem)
        id_file_path = posixpath.join(txn_dir_path, self.id)
        with fs.open_output_stream(id_file_path):
            pass  # Just create an empty transaction ID file for now
        return metafile_write_paths


class MetafileCommitInfo(dict):
    """
    Base class for DeltaCAT metafile commit info.
    """

    @staticmethod
    def current(
        commit_dir_path: str,
        filesystem: pyarrow.fs.FileSystem,
        current_txn_id: Optional[str] = None,
        txn_log_dir: Optional[str] = None,
        ignore_missing_commit: bool = False,
    ) -> MetafileCommitInfo:
        # TODO(pdames): Stop parent traversal at catalog root.
        # resolve the directory path of the transaction log
        current_dir = commit_dir_path
        while not txn_log_dir:
            txn_log_dir = posixpath.join(
                current_dir,
                TXN_DIR_NAME,
            )
            try:
                _get_file_infos(
                    path=txn_log_dir,
                    filesystem=filesystem,
                )
            except FileNotFoundError:
                txn_log_dir = None
                if current_dir == posixpath.sep:
                    break
                current_dir = posixpath.dirname(current_dir)
        if not txn_log_dir:
            err_msg = f"No transaction log found for: {commit_dir_path}."
            raise ValueError(err_msg)
        # find the latest committed revision of the target metafile
        file_paths_and_sizes = _get_file_infos(
            path=commit_dir_path,
            filesystem=filesystem,
            ignore_missing_path=True,
        )
        if not file_paths_and_sizes and not ignore_missing_commit:
            err_msg = (
                f"Expected to find at least 1 Metafile at "
                f"{commit_dir_path} but found none."
            )
            raise ValueError(err_msg)
        file_paths = list(zip(*file_paths_and_sizes))[0] if file_paths_and_sizes else []
        sorted_metafile_paths = sorted(file_paths)
        revision = None
        txn_id = None
        txn_op_type = None
        latest_committed_metafile_path = None
        while sorted_metafile_paths:
            latest_metafile_path = sorted_metafile_paths.pop()
            latest_metafile_name = posixpath.basename(latest_metafile_path)
            metafile_and_ext = posixpath.splitext(latest_metafile_name)
            metafile_rev_and_txn_id = metafile_and_ext[0]
            rev_and_txn_id_split = metafile_rev_and_txn_id.split(TXN_ID_SEPARATOR)
            revision = rev_and_txn_id_split[0]
            txn_op_type = rev_and_txn_id_split[1]
            txn_id = rev_and_txn_id_split[2]
            # consider the current in-progress transaction to be committed
            if current_txn_id and txn_id == current_txn_id:
                latest_committed_metafile_path = latest_metafile_path
                break
            else:
                file_paths_and_sizes = _get_file_infos(
                    path=posixpath.join(txn_log_dir, txn_id),
                    filesystem=filesystem,
                    ignore_missing_path=True,
                )
                if file_paths_and_sizes:
                    latest_committed_metafile_path = latest_metafile_path
                    break
        if not latest_committed_metafile_path and not ignore_missing_commit:
            err_msg = (
                f"No committed transaction with ID {txn_id} found at " f"{txn_log_dir}."
            )
=======
            )
            for write_path in all_write_paths:
                path, fs = Metafile.filesystem(write_path, filesystem)
                fs.delete_file(path)
            raise

        # record the completed transaction
        path, fs = Metafile.filesystem(root, filesystem)
        id_file_path = posixpath.join(txn_dir_path, self.id)
        with fs.open_output_stream(id_file_path):
            pass  # Just create an empty transaction ID file for now
        return metafile_write_paths


class MetafileCommitInfo(dict):
    """
    Base class for DeltaCAT metafile commit info.
    """

    @staticmethod
    def current(
        commit_dir_path: str,
        filesystem: pyarrow.fs.FileSystem,
        current_txn_id: Optional[str] = None,
        txn_log_dir: Optional[str] = None,
        ignore_missing_commit: bool = False,
    ) -> MetafileCommitInfo:
        # TODO(pdames): Stop parent traversal at catalog root.
        # resolve the directory path of the transaction log
        current_dir = commit_dir_path
        while not txn_log_dir:
            txn_log_dir = posixpath.join(
                current_dir,
                TXN_DIR_NAME,
            )
            try:
                _get_file_infos(
                    path=txn_log_dir,
                    filesystem=filesystem,
                )
            except FileNotFoundError:
                txn_log_dir = None
                if current_dir == posixpath.sep:
                    break
                current_dir = posixpath.dirname(current_dir)
        if not txn_log_dir:
            err_msg = f"No transaction log found for: {commit_dir_path}."
            raise ValueError(err_msg)
        # find the latest committed revision of the target metafile
        file_paths_and_sizes = _get_file_infos(
            path=commit_dir_path,
            filesystem=filesystem,
            ignore_missing_path=True,
        )
        if not file_paths_and_sizes and not ignore_missing_commit:
            err_msg = (
                f"Expected to find at least 1 Metafile at "
                f"{commit_dir_path} but found none."
            )
            raise ValueError(err_msg)
        file_paths = list(zip(*file_paths_and_sizes))[0] if file_paths_and_sizes else []
        sorted_metafile_paths = sorted(file_paths)
        revision = None
        txn_id = None
        txn_op_type = None
        latest_committed_metafile_path = None
        while sorted_metafile_paths:
            latest_metafile_path = sorted_metafile_paths.pop()
            latest_metafile_name = posixpath.basename(latest_metafile_path)
            metafile_and_ext = posixpath.splitext(latest_metafile_name)
            metafile_rev_and_txn_id = metafile_and_ext[0]
            rev_and_txn_id_split = metafile_rev_and_txn_id.split(TXN_ID_SEPARATOR)
            revision = rev_and_txn_id_split[0]
            txn_op_type = rev_and_txn_id_split[1]
            txn_id = rev_and_txn_id_split[2]
            # consider the current in-progress transaction to be committed
            if current_txn_id and txn_id == current_txn_id:
                latest_committed_metafile_path = latest_metafile_path
                break
            else:
                file_paths_and_sizes = _get_file_infos(
                    path=posixpath.join(txn_log_dir, txn_id),
                    filesystem=filesystem,
                    ignore_missing_path=True,
                )
                if file_paths_and_sizes:
                    latest_committed_metafile_path = latest_metafile_path
                    break
        if not latest_committed_metafile_path and not ignore_missing_commit:
            err_msg = (
                f"No committed transaction with ID {txn_id} found at " f"{txn_log_dir}."
            )
>>>>>>> c5ea1d84
            raise ValueError(err_msg)
        mci = MetafileCommitInfo()
        mci.revision = int(revision) if revision else 0
        mci.txn_id = txn_id
        mci.txn_operation_type = txn_op_type
        mci.path = latest_committed_metafile_path
        return mci

    @staticmethod
    def next(
        base_metafile_dir_path: str,
        txn_operation_type: TransactionOperationType,
        txn_id: str,
        filesystem: pyarrow.fs.FileSystem,
        extension: str = METAFILE_EXT,
        txn_log_dir: Optional[str] = None,
    ) -> MetafileCommitInfo:
        is_create_txn = txn_operation_type == TransactionOperationType.CREATE
        mci = MetafileCommitInfo.current(
            commit_dir_path=base_metafile_dir_path,
            filesystem=filesystem,
            current_txn_id=txn_id,
            txn_log_dir=txn_log_dir,
            ignore_missing_commit=is_create_txn,
        )
        # validate the transaction operation type
        if mci.revision:
            # update/delete fails if the last metafile was deleted
            if mci.txn_operation_type == TransactionOperationType.DELETE:
                if txn_operation_type != TransactionOperationType.CREATE:
                    raise ValueError(
                        f"Metafile {txn_operation_type.value} failed for "
                        f"transaction ID {txn_id} failed. Metafile state at "
                        f"{mci.path} is deleted."
                    )
            # create fails unless the last metafile was deleted
            elif is_create_txn:
                raise ValueError(
                    f"Metafile creation for transaction ID {txn_id} failed. "
                    f"Metafile commit at {mci.path} already exists."
                )
        elif not is_create_txn:
            # update/deletes fails if the last metafile doesn't exist
            raise ValueError(
                f"Metafile {txn_operation_type.value} failed for "
                f"transaction ID {txn_id} failed. Metafile at {mci.path} "
                f"doesn't exist."
            )

        mci.next_txn_id = txn_id
        mci.next_txn_operation_type = txn_operation_type
        metafile_name = TXN_ID_SEPARATOR.join(
            [
                f"{mci.next_revision:020}",
                txn_operation_type.value,
                f"{txn_id}{extension}",
            ]
        )
        mci.next_path = posixpath.join(
            base_metafile_dir_path,
            metafile_name,
        )
        return mci

    @property
    def revision(self) -> int:
        return self["revision"]

    @revision.setter
    def revision(self, revision: int):
        self["revision"] = revision

    @property
    def next_revision(self) -> Optional[int]:
        return self.revision + 1

    @property
    def txn_id(self) -> Optional[str]:
        return self["txn_id"]

    @txn_id.setter
    def txn_id(self, txn_id: str):
        self["txn_id"] = txn_id

    @property
    def txn_operation_type(self) -> Optional[TransactionOperationType]:
        op_type = self.get("txn_operation_type")
        return None if op_type is None else TransactionOperationType(op_type)

    @txn_operation_type.setter
    def txn_operation_type(self, txn_operation_type: TransactionOperationType):
        self["txn_operation_type"] = txn_operation_type

    @property
    def path(self) -> Optional[str]:
        return self["path"]

    @path.setter
    def path(self, path: str):
        self["path"] = path

    @property
    def next_txn_id(self) -> Optional[str]:
        return self["next_txn_id"]

    @next_txn_id.setter
    def next_txn_id(self, next_txn_id: str):
        self["next_txn_id"] = next_txn_id

    @property
    def next_txn_operation_type(self) -> Optional[TransactionOperationType]:
        op_type = self.get("next_txn_operation_type")
        return None if op_type is None else TransactionOperationType(op_type)

    @next_txn_operation_type.setter
    def next_txn_operation_type(
        self, next_txn_operation_type: TransactionOperationType
    ):
        self["next_txn_operation_type"] = next_txn_operation_type

    @property
    def next_path(self) -> Optional[str]:
        return self["next_path"]

    @next_path.setter
    def next_path(self, next_path: str):
        self["next_path"] = next_path


class Metafile(dict):
    """
    Base class for DeltaCAT metadata files, with read and write methods
    for dict-based DeltaCAT models. Uses msgpack (https://msgpack.org/) for
    cross-language-compatible serialization and deserialization.
    """

    @staticmethod
    def update_for(other: Optional[Metafile]) -> Optional[Metafile]:
        """
        Returns a new metafile that can be used as the destination metafile
        in an update transaction operation against the input source metafile.
        The returned metafile starts as an identical deep copy of the input
        metafile such that, if the output is changed and committed as part of
        an update transaction operation on the source metafile, then it will
        update instead of replace the source metafile.
        :param other: Source metafile for the copy.
        :return: New copy of the source metafile.
        """
        return copy.deepcopy(other) if other is not None else None

    @staticmethod
    def based_on(
        other: Optional[Metafile],
        new_id: Optional[Locator] = None,
    ) -> Optional[Metafile]:
        """
        Returns a new metafile equivalent to the input metafile, but with a new
        ID assigned to distinguish it as a separate catalog object. This means
        that, if the output is simply committed as part of an update transaction
        operation on the source metafile, then it will replace instead of update
        the source metafile.
        :param other: Source metafile that is the basis for the new metafile.
        :param new_id: New immutable ID to assign to the new metafile. Should
        not be specified for metafiles with mutable names (e.g., namespaces and
        tables).
        :return: A new metafile based on the input metafile with a different ID.
        """
        metafile_copy = Metafile.update_for(other)
        if metafile_copy:
            # remove the source metafile ID so that this is treated as a
            # different catalog object with otherwise identical properties
            if not other.named_immutable_id:
                metafile_copy.pop("id", None)
                if new_id:
                    raise ValueError(
                        f"New Locator cannot be specified for metafiles that "
                        f"don't have a named immutable ID."
                    )
            else:
                if not new_id:
                    raise ValueError(
                        f"New ID must be specified for metafiles that have a "
                        f"named immutable ID."
                    )
                metafile_copy.named_immutable_id = new_id
            # remove all ancestors of the original source metafile
            metafile_copy.pop("ancestor_ids", None)
        return metafile_copy

<<<<<<< HEAD
    @property
    def named_immutable_id(self) -> Optional[str]:
        """
        If this metafile's locator name is immutable (i.e., if the object it
        refers to can't be renamed) then returns an immutable ID suitable for
        use in URLS or filesystem paths. Returns None if this locator name is
        mutable (i.e., if the object it refers to can be renamed).
        """
        return self.locator.name.immutable_id

    @named_immutable_id.setter
    def named_immutable_id(self, immutable_id: Optional[str]) -> None:
        """
        If this metafile's locator name is immutable (i.e., if the object it
        refers to can't be renamed), then sets an immutable ID for this
        locator name suitable for use in URLS or filesystem paths. Note that
        the ID is only considered immutable in durable catalog storage, and
        remains mutable in transient memory (i.e., this setter remains
        functional regardless of whether an ID is already assigned, but each
        update causes it to refer to a new, distinct object in durable storage).
        """
        self.locator.name.immutable_id = immutable_id

    @property
    def id(self) -> str:
        """
=======
    @property
    def named_immutable_id(self) -> Optional[str]:
        """
        If this metafile's locator name is immutable (i.e., if the object it
        refers to can't be renamed) then returns an immutable ID suitable for
        use in URLS or filesystem paths. Returns None if this locator name is
        mutable (i.e., if the object it refers to can be renamed).
        """
        return self.locator.name.immutable_id

    @named_immutable_id.setter
    def named_immutable_id(self, immutable_id: Optional[str]) -> None:
        """
        If this metafile's locator name is immutable (i.e., if the object it
        refers to can't be renamed), then sets an immutable ID for this
        locator name suitable for use in URLS or filesystem paths. Note that
        the ID is only considered immutable in durable catalog storage, and
        remains mutable in transient memory (i.e., this setter remains
        functional regardless of whether an ID is already assigned, but each
        update causes it to refer to a new, distinct object in durable storage).
        """
        self.locator.name.immutable_id = immutable_id

    @property
    def id(self) -> str:
        """
>>>>>>> c5ea1d84
        Returns an immutable ID for the given metafile that can be used for
        equality checks (i.e. 2 metafiles are equal if they have the same ID)
        and deterministic references (e.g. for generating a table file path that
        remains the same regardless of renames).
        """

        # check if the locator name can be reused as an immutable ID
        # or if we need to use a generated UUID as an immutable ID
        _id = self.locator.name.immutable_id or self.get("id")
        if not _id:
            _id = self["id"] = str(uuid.uuid4())
        return _id

    @property
    def locator(self) -> Optional[Locator]:
        """
        Returns the canonical locator for this metafile, which is typically used
        to efficiently resolve internal system references to this object.
        """
        raise NotImplementedError()

    @property
    def locator_alias(self) -> Optional[Locator]:
        """
        Returns an optional locator alias for this metafile. This is
        typically used to resolve a unique, human-readable reference to this
        object (e.g., by using partition values instead of partition ID,
        stream format name instead of stream ID, etc.). Locator aliases are
        typically used during push-down-predicate-based reads (e.g., by
        partition value + partition scheme ID), and to display unique
        human-readable metafile names.
        """
        return None

    @staticmethod
    def _parent_metafile_rev_dir_path(
        base_metafile_path: str,
        parent_number,
    ):
        # TODO(pdames): Stop parent traversal at catalog root.
        current_dir = posixpath.dirname(  # base metafile root dir
            posixpath.dirname(  # base metafile revision dir
                base_metafile_path,
            )
        )
        while parent_number and current_dir != posixpath.sep:
            current_dir = posixpath.dirname(current_dir)
            parent_number -= 1
        return posixpath.join(
            current_dir,
            REVISION_DIR_NAME,
        )

    @staticmethod
    def _locator_to_id(
        locator: Locator,
        catalog_root: str,
        metafile_root: str,
        filesystem: pyarrow.fs.FileSystem,
        txn_id: Optional[str] = None,
    ) -> str:
        """
        Resolves the metafile ID for the given locator.
        """
        metafile_id = locator.name.immutable_id
        if not metafile_id:
            # the locator name is mutable, so we need to resolve the mapping
            # from the locator back to its immutable metafile ID
            locator_path = locator.path(metafile_root)
            mci = MetafileCommitInfo.current(
                commit_dir_path=locator_path,
                filesystem=filesystem,
                current_txn_id=txn_id,
                txn_log_dir=posixpath.join(catalog_root, TXN_DIR_NAME),
            )
            if mci.txn_operation_type == TransactionOperationType.DELETE:
                err_msg = (
                    f"Locator {locator} to metafile ID resolution failed "
                    f"because its metafile ID mapping was deleted. You may "
                    f"have an old reference to a renamed or deleted object."
                )
                raise ValueError(err_msg)
            metafile_id = posixpath.splitext(mci.path)[1][1:]
        return metafile_id

    def ancestor_ids(
        self,
        catalog_root: str,
        txn_id: Optional[str] = None,
        filesystem: Optional[pyarrow.fs.FileSystem] = None,
    ) -> List[str]:
        """
        Returns the IDs for this metafile's ancestor metafiles. IDs are
        listed in order from root to immediate parent.
        """
        if not filesystem:
            catalog_root, filesystem = Metafile.filesystem(
                path=catalog_root,
                filesystem=filesystem,
            )
        ancestor_ids = self.get("ancestor_ids") or []
        if not ancestor_ids:
            parent_locators = []
            # TODO(pdames): Correctly resolve missing parents and K of N
            #  specified ancestors by using placeholder IDs for missing
            #  ancestors
            parent_locator = self.locator.parent
            while parent_locator:
                parent_locators.append(parent_locator)
                parent_locator = parent_locator.parent
            metafile_root = catalog_root
            while parent_locators:
                parent_locator = parent_locators.pop()
                ancestor_id = Metafile._locator_to_id(
                    locator=parent_locator,
                    catalog_root=catalog_root,
                    metafile_root=metafile_root,
                    filesystem=filesystem,
                    txn_id=txn_id,
                )
                metafile_root = posixpath.join(
                    metafile_root,
                    ancestor_id,
                )
                try:
                    _get_file_infos(
                        path=metafile_root,
                        filesystem=filesystem,
                    )
                except FileNotFoundError:
                    raise ValueError(
                        f"Ancestor {parent_locator} does not exist at: "
                        f"{metafile_root}"
                    )
                ancestor_ids.append(ancestor_id)
            self["ancestor_ids"] = ancestor_ids
        return ancestor_ids

    def _generate_locator_to_id_map_file(
        self,
        locator: Locator,
        root: str,
        parent_path: str,
        txn_operation_type: TransactionOperationType,
        txn_id: str,
        filesystem: pyarrow.fs.FileSystem,
    ) -> str:
        id_dir_path = locator.path(parent_path)
        mci = MetafileCommitInfo.next(
            base_metafile_dir_path=id_dir_path,
            txn_operation_type=txn_operation_type,
            txn_id=txn_id,
            filesystem=filesystem,
            extension=f".{self.id}",
            txn_log_dir=posixpath.join(root, TXN_DIR_NAME),
        )
        id_file_path = mci.next_path
        filesystem.create_dir(posixpath.dirname(id_file_path), recursive=True)
        with filesystem.open_output_stream(id_file_path):
            pass  # Just create an empty ID file to map to the locator
        return id_file_path

    def _generate_file_paths(
        self,
        root: str,
        txn_operation: TransactionOperation,
        txn_id: str,
        filesystem: pyarrow.fs.FileSystem,
    ) -> List[str]:
        """
        Generates the fully qualified paths required to write this metafile as
        part of the given transaction. All paths returned will be based in the
        given root directory.
        """
        ancestor_path_elements = self.ancestor_ids(
            catalog_root=root,
            txn_id=txn_id,
            filesystem=filesystem,
        )
        parent_path = posixpath.join(*[root] + ancestor_path_elements)
        mutable_src_locator = None
        mutable_dest_locator = None
        if not self.named_immutable_id:
            mutable_src_locator = (
                txn_operation.src_metafile.locator
                if txn_operation.src_metafile
                else None
            )
            mutable_dest_locator = txn_operation.dest_metafile.locator
        elif self.locator_alias:
            mutable_src_locator = (
                txn_operation.src_metafile.locator_alias
                if txn_operation.src_metafile
                else None
            )
            mutable_dest_locator = txn_operation.dest_metafile.locator_alias
        if mutable_dest_locator:
            # the locator name is mutable, so we need to persist a mapping
            # from the locator back to its immutable metafile ID
            if (
                txn_operation.type == TransactionOperationType.UPDATE
                and mutable_src_locator != mutable_dest_locator
            ):
                # this update includes a rename
                # mark the source metafile mapping as deleted
                locator_write_path = (
                    txn_operation.src_metafile._generate_locator_to_id_map_file(
                        locator=mutable_src_locator,
                        root=root,
                        parent_path=parent_path,
                        txn_operation_type=TransactionOperationType.DELETE,
                        txn_id=txn_id,
                        filesystem=filesystem,
                    )
                )
                txn_operation.append_locator_write_path(locator_write_path)
                # mark the dest metafile mapping as created
                locator_write_path = self._generate_locator_to_id_map_file(
                    locator=mutable_dest_locator,
                    root=root,
                    parent_path=parent_path,
                    txn_operation_type=TransactionOperationType.CREATE,
                    txn_id=txn_id,
                    filesystem=filesystem,
                )
                txn_operation.append_locator_write_path(locator_write_path)
            else:
                locator_write_path = self._generate_locator_to_id_map_file(
                    locator=mutable_dest_locator,
                    root=root,
                    parent_path=parent_path,
                    txn_operation_type=txn_operation.type,
                    txn_id=txn_id,
                    filesystem=filesystem,
                )
                txn_operation.append_locator_write_path(locator_write_path)
        metafile_dir_path = posixpath.join(
            parent_path,
            self.id,
            REVISION_DIR_NAME,
        )
        paths = []
        if (
            txn_operation.type == TransactionOperationType.UPDATE
            and txn_operation.src_metafile.id != txn_operation.dest_metafile.id
        ):
            # TODO(pdames): block operations including both a rename & replace?
            # this update includes a replace
            # mark the source metafile as deleted
            src_metafile_dir_path = posixpath.join(
                parent_path,
                txn_operation.src_metafile.id,
                REVISION_DIR_NAME,
            )
            mci = MetafileCommitInfo.next(
                base_metafile_dir_path=src_metafile_dir_path,
                txn_operation_type=TransactionOperationType.DELETE,
                txn_id=txn_id,
                filesystem=filesystem,
                txn_log_dir=posixpath.join(root, TXN_DIR_NAME),
            )
            paths.append(mci.next_path)
            # mark the dest metafile as created
            mci = MetafileCommitInfo.next(
                base_metafile_dir_path=metafile_dir_path,
                txn_operation_type=TransactionOperationType.CREATE,
                txn_id=txn_id,
                filesystem=filesystem,
                txn_log_dir=posixpath.join(root, TXN_DIR_NAME),
            )
            paths.append(mci.next_path)
        else:
            mci = MetafileCommitInfo.next(
                base_metafile_dir_path=metafile_dir_path,
                txn_operation_type=txn_operation.type,
                txn_id=txn_id,
                filesystem=filesystem,
                txn_log_dir=posixpath.join(root, TXN_DIR_NAME),
            )
            paths.append(mci.next_path)
        return paths

    @staticmethod
    def filesystem(
        path: str,
        filesystem: Optional[pyarrow.fs.FileSystem] = None,
    ) -> Tuple[str, pyarrow.fs.FileSystem]:
        """
        Normalizes the input path and resolves a corresponding file system.
        :param path: A file or directory path.
        :param filesystem: File system to use for path IO.
        :return: Normalized path and resolved file system for that path.
        """
        # TODO(pdames): resolve and cache filesystem at catalog root level
        #   ensure returned paths are normalized as posix paths
        paths, filesystem = _resolve_paths_and_filesystem(
            paths=path,
            filesystem=filesystem,
        )
        assert len(paths) == 1, len(paths)
        return paths[0], filesystem

    @property
    def children(self) -> ListResult[Metafile]:
        """
        Retrieve all children of this object.
        :return: ListResult containing all children of this object.
        """
        # from ray.data.datasource.file_meta_provider import _expand_directory
        # filesystem = Metafile.file_system(root)
        # file_paths_and_sizes = _expand_directory(root, filesystem)
        raise NotImplementedError()

    @property
    def siblings(self) -> ListResult[Metafile]:
        """
        Retrieve all siblings of this object.
        :return: ListResult containing all siblings of this object.
        """
        raise NotImplementedError()

    @property
    def revisions(self) -> ListResult[Metafile]:
        """
        Retrieve all revisions of this object.
        :return: ListResult containing all revisions of this object.
        """
        raise NotImplementedError()

    def to_serializable(self) -> Metafile:
        """
        Prepare the object for serialization by converting any non-serializable
        types to serializable types. May also run any required pre-write
        validations on the serialized or deserialized object.
        :return: a serializable version of the object
        """
        return self

    def from_serializable(
        self,
        path: str,
        filesystem: Optional[pyarrow.fs.FileSystem] = None,
    ) -> Metafile:
        """
        Restore any non-serializable types from a serializable version of this
        object. May also run any required post-read validations on the
        serialized or deserialized object.
        :return: a deserialized version of the object
        """
        return self

    def write(
        self,
        root: str,
        txn_operation: TransactionOperation,
        txn_id: str,
        filesystem: Optional[pyarrow.fs.FileSystem] = None,
    ) -> None:
        """
        Serialize and write this object to a metadata file.
        :param root: Root directory of the metadata file.
        :param txn_operation: Transaction operation.
        :param txn_id: Transaction ID.
        :param filesystem: File system to use for writing the metadata file.
        """
        path, fs = Metafile.filesystem(
            path=root,
            filesystem=filesystem,
        )
        paths = self._generate_file_paths(
            root=path,
            txn_operation=txn_operation,
            txn_id=txn_id,
            filesystem=fs,
        )
        for path in paths:
            fs.create_dir(posixpath.dirname(path), recursive=True)
            with fs.open_output_stream(path) as file:
                packed = msgpack.dumps(self.to_serializable())
                file.write(packed)
            txn_operation.append_metafile_write_path(path)

    @classmethod
    def read(
        cls,
        path: str,
        filesystem: Optional[pyarrow.fs.FileSystem] = None,
    ) -> Metafile:
        """
        Read a metadata file and return the deserialized object.
        :param path: Metadata file path to read.
        :param filesystem: File system to use for reading the metadata file.
        :return: Deserialized object from the metadata file.
        """
        path, fs = Metafile.filesystem(path, filesystem)
        with fs.open_input_stream(path) as file:
            binary = file.readall()
        obj = cls(**msgpack.loads(binary)).from_serializable(path, fs)
        return obj<|MERGE_RESOLUTION|>--- conflicted
+++ resolved
@@ -44,32 +44,23 @@
         transaction_operation.type = operation_type
         transaction_operation.dest_metafile = dest_metafile
         transaction_operation.src_metafile = src_metafile
-<<<<<<< HEAD
-=======
         if not dest_metafile:
             raise ValueError("Transaction operations must have a destination metafile.")
->>>>>>> c5ea1d84
         if operation_type == TransactionOperationType.UPDATE:
             if not src_metafile:
                 raise ValueError(
                     "UPDATE transaction operations must have a source metafile."
                 )
-<<<<<<< HEAD
-=======
             elif type(dest_metafile) is not type(src_metafile):
                 raise ValueError(
                     f"Source metafile type `{type(src_metafile)}` is not "
                     f"equal to dest metafile type `{type(dest_metafile)}`."
                 )
->>>>>>> c5ea1d84
         elif src_metafile:
             raise ValueError(
                 "Only UPDATE transaction operations may have a source metafile."
             )
-<<<<<<< HEAD
-=======
-
->>>>>>> c5ea1d84
+
         return transaction_operation
 
     @property
@@ -89,7 +80,6 @@
         Returns the metafile that is the target of this transaction operation.
         """
         return self["dest_metafile"]
-<<<<<<< HEAD
 
     @dest_metafile.setter
     def dest_metafile(self, metafile: Metafile):
@@ -106,24 +96,6 @@
     def src_metafile(self, src_metafile: Optional[Metafile]):
         self["src_metafile"] = src_metafile
 
-=======
-
-    @dest_metafile.setter
-    def dest_metafile(self, metafile: Metafile):
-        self["dest_metafile"] = metafile
-
-    @property
-    def src_metafile(self) -> Optional[Metafile]:
-        """
-        Returns the metafile that is the source of this transaction operation.
-        """
-        return self["src_metafile"]
-
-    @src_metafile.setter
-    def src_metafile(self, src_metafile: Optional[Metafile]):
-        self["src_metafile"] = src_metafile
-
->>>>>>> c5ea1d84
     @property
     def metafile_write_paths(self) -> List[str]:
         return self.get("metafile_write_paths") or []
@@ -275,7 +247,6 @@
                     operation.metafile_write_paths + operation.locator_write_paths
                     for operation in self.operations
                 ]
-<<<<<<< HEAD
             )
             for write_path in all_write_paths:
                 path, fs = Metafile.filesystem(write_path, filesystem)
@@ -368,100 +339,6 @@
             err_msg = (
                 f"No committed transaction with ID {txn_id} found at " f"{txn_log_dir}."
             )
-=======
-            )
-            for write_path in all_write_paths:
-                path, fs = Metafile.filesystem(write_path, filesystem)
-                fs.delete_file(path)
-            raise
-
-        # record the completed transaction
-        path, fs = Metafile.filesystem(root, filesystem)
-        id_file_path = posixpath.join(txn_dir_path, self.id)
-        with fs.open_output_stream(id_file_path):
-            pass  # Just create an empty transaction ID file for now
-        return metafile_write_paths
-
-
-class MetafileCommitInfo(dict):
-    """
-    Base class for DeltaCAT metafile commit info.
-    """
-
-    @staticmethod
-    def current(
-        commit_dir_path: str,
-        filesystem: pyarrow.fs.FileSystem,
-        current_txn_id: Optional[str] = None,
-        txn_log_dir: Optional[str] = None,
-        ignore_missing_commit: bool = False,
-    ) -> MetafileCommitInfo:
-        # TODO(pdames): Stop parent traversal at catalog root.
-        # resolve the directory path of the transaction log
-        current_dir = commit_dir_path
-        while not txn_log_dir:
-            txn_log_dir = posixpath.join(
-                current_dir,
-                TXN_DIR_NAME,
-            )
-            try:
-                _get_file_infos(
-                    path=txn_log_dir,
-                    filesystem=filesystem,
-                )
-            except FileNotFoundError:
-                txn_log_dir = None
-                if current_dir == posixpath.sep:
-                    break
-                current_dir = posixpath.dirname(current_dir)
-        if not txn_log_dir:
-            err_msg = f"No transaction log found for: {commit_dir_path}."
-            raise ValueError(err_msg)
-        # find the latest committed revision of the target metafile
-        file_paths_and_sizes = _get_file_infos(
-            path=commit_dir_path,
-            filesystem=filesystem,
-            ignore_missing_path=True,
-        )
-        if not file_paths_and_sizes and not ignore_missing_commit:
-            err_msg = (
-                f"Expected to find at least 1 Metafile at "
-                f"{commit_dir_path} but found none."
-            )
-            raise ValueError(err_msg)
-        file_paths = list(zip(*file_paths_and_sizes))[0] if file_paths_and_sizes else []
-        sorted_metafile_paths = sorted(file_paths)
-        revision = None
-        txn_id = None
-        txn_op_type = None
-        latest_committed_metafile_path = None
-        while sorted_metafile_paths:
-            latest_metafile_path = sorted_metafile_paths.pop()
-            latest_metafile_name = posixpath.basename(latest_metafile_path)
-            metafile_and_ext = posixpath.splitext(latest_metafile_name)
-            metafile_rev_and_txn_id = metafile_and_ext[0]
-            rev_and_txn_id_split = metafile_rev_and_txn_id.split(TXN_ID_SEPARATOR)
-            revision = rev_and_txn_id_split[0]
-            txn_op_type = rev_and_txn_id_split[1]
-            txn_id = rev_and_txn_id_split[2]
-            # consider the current in-progress transaction to be committed
-            if current_txn_id and txn_id == current_txn_id:
-                latest_committed_metafile_path = latest_metafile_path
-                break
-            else:
-                file_paths_and_sizes = _get_file_infos(
-                    path=posixpath.join(txn_log_dir, txn_id),
-                    filesystem=filesystem,
-                    ignore_missing_path=True,
-                )
-                if file_paths_and_sizes:
-                    latest_committed_metafile_path = latest_metafile_path
-                    break
-        if not latest_committed_metafile_path and not ignore_missing_commit:
-            err_msg = (
-                f"No committed transaction with ID {txn_id} found at " f"{txn_log_dir}."
-            )
->>>>>>> c5ea1d84
             raise ValueError(err_msg)
         mci = MetafileCommitInfo()
         mci.revision = int(revision) if revision else 0
@@ -651,7 +528,6 @@
             metafile_copy.pop("ancestor_ids", None)
         return metafile_copy
 
-<<<<<<< HEAD
     @property
     def named_immutable_id(self) -> Optional[str]:
         """
@@ -678,34 +554,6 @@
     @property
     def id(self) -> str:
         """
-=======
-    @property
-    def named_immutable_id(self) -> Optional[str]:
-        """
-        If this metafile's locator name is immutable (i.e., if the object it
-        refers to can't be renamed) then returns an immutable ID suitable for
-        use in URLS or filesystem paths. Returns None if this locator name is
-        mutable (i.e., if the object it refers to can be renamed).
-        """
-        return self.locator.name.immutable_id
-
-    @named_immutable_id.setter
-    def named_immutable_id(self, immutable_id: Optional[str]) -> None:
-        """
-        If this metafile's locator name is immutable (i.e., if the object it
-        refers to can't be renamed), then sets an immutable ID for this
-        locator name suitable for use in URLS or filesystem paths. Note that
-        the ID is only considered immutable in durable catalog storage, and
-        remains mutable in transient memory (i.e., this setter remains
-        functional regardless of whether an ID is already assigned, but each
-        update causes it to refer to a new, distinct object in durable storage).
-        """
-        self.locator.name.immutable_id = immutable_id
-
-    @property
-    def id(self) -> str:
-        """
->>>>>>> c5ea1d84
         Returns an immutable ID for the given metafile that can be used for
         equality checks (i.e. 2 metafiles are equal if they have the same ID)
         and deterministic references (e.g. for generating a table file path that
