# Allow classes to use self-referencing Type hints in Python 3.7.
from __future__ import annotations

import logging
import copy

import msgpack
from typing import Optional, Any, Dict, Union, List, Callable, Tuple

import pyarrow as pa
from pyarrow import ArrowInvalid

from deltacat.constants import BYTES_PER_KIBIBYTE
from deltacat.storage.model.types import (
    SchemaConsistencyType,
    SortOrder,
    NullOrder,
)
from deltacat import logs

# PyArrow Field Metadata Key used to set the Field ID when writing to Parquet.
# See: https://arrow.apache.org/docs/cpp/parquet.html#parquet-field-id
PARQUET_FIELD_ID_KEY_NAME = b"PARQUET:field_id"

# PyArrow Field Metadata Key used to store field documentation.
FIELD_DOC_KEY_NAME = b"DELTACAT:doc"

# PyArrow Field Metadata Key used to identify the field as a merge key.
FIELD_MERGE_KEY_NAME = b"DELTACAT:merge_key"

# PyArrow Field Metadata Key used to identify the field as a merge order key.
FIELD_MERGE_ORDER_KEY_NAME = b"DELTACAT:merge_order"

# PyArrow Field Metadata Key used to identify the field as an event time.
FIELD_EVENT_TIME_KEY_NAME = b"DELTACAT:event_time"

# PyArrow Field Metadata Key used to store field past default values.
FIELD_PAST_DEFAULT_KEY_NAME = b"DELTACAT:past_default"

# PyArrow Field Metadata Key used to store field future default values.
FIELD_FUTURE_DEFAULT_KEY_NAME = b"DELTACAT:future_default"

# PyArrow Field Metadata Key used to store field schema consistency type.
FIELD_CONSISTENCY_TYPE_KEY_NAME = b"DELTACAT:consistency_type"

# PyArrow Schema Metadata Key used to store schema ID value.
SCHEMA_ID_KEY_NAME = b"DELTACAT:schema_id"

# PyArrow Schema Metadata Key used to store named subschemas
SUBSCHEMAS_KEY_NAME = b"DELTACAT:subschemas"

# Set max field ID to INT32.MAX_VALUE - 200 for backwards-compatibility with
# Apache Iceberg, which sets aside this range for reserved fields
MAX_FIELD_ID_EXCLUSIVE = 2147483447

# Default name assigned to the base, unnamed single schema when a new named
# subschema is first added.
BASE_SCHEMA_NAME = "_base"

SchemaId = int
SchemaName = str
FieldId = int
FieldName = str
NestedFieldName = List[str]
FieldLocator = Union[FieldName, NestedFieldName, FieldId]

logger = logs.configure_deltacat_logger(logging.getLogger(__name__))


class MergeOrder(tuple):
    @staticmethod
    def of(
        sort_order: SortOrder = SortOrder.ASCENDING,
        null_order: NullOrder = NullOrder.AT_END,
    ) -> MergeOrder:
        return MergeOrder(
            (
                sort_order,
                null_order,
            )
        )

    @property
    def sort_order(self) -> Optional[SortOrder]:
        return SortOrder(self[0])

    @property
    def null_order(self) -> Optional[NullOrder]:
        return NullOrder(self[1])


class Field(dict):
    @staticmethod
    def of(
        field: pa.Field,
        field_id: Optional[FieldId] = None,
        is_merge_key: Optional[bool] = None,
        merge_order: Optional[MergeOrder] = None,
        is_event_time: Optional[bool] = None,
        doc: Optional[str] = None,
        past_default: Optional[Any] = None,
        future_default: Optional[Any] = None,
        consistency_type: Optional[SchemaConsistencyType] = None,
        path: Optional[NestedFieldName] = None,
        native_object: Optional[Any] = None,
    ) -> Field:
        """
        Creates a DeltaCAT field from a PyArrow base field. The DeltaCAT
        field contains a copy of the base field, but ensures that the
        PyArrow Field's metadata is also populated with optional metadata
        like documentation or metadata used within the context of a parent
        schema like field ids, merge keys, and default values.

        Args:
            field (pa.Field): Arrow base field.

            field_id (Optional[FieldId]): Unique ID of the field within its
            parent schema, or None if this field has no parent schema. If not
            given, then the field ID will be derived from the Arrow base
            field's "PARQUET:field_id" metadata key.

            is_merge_key (Optional[bool]): True if this Field is used as a merge
            key within its parent schema, False or None if it is not a merge
            key or has no parent schema. If not given, this will be derived from
            the Arrow base field's "DELTACAT:merge_key" metadata key. Merge keys
            are the default keys used to find matching records for equality
            deletes, upserts, and other equality-key-based merge operations.
            Must be a non-floating-point primitive type.

            merge_order (Optional[MergeOrder]): Merge order for this field
            within its parent schema. None if it is not used for merge order or
            has no parent schema. If not given, this will be derived from
            the Arrow base field's "DELTACAT:merge_order" metadata key. Merge
            order is used to determine the record kept amongst all records
            with matching merge keys for equality deletes, upserts, and other
            equality-key-based merge operations. Must be a primitive type.

            is_event_time (Optional[bool]): True if this Field is used to derive
            event time within its parent schema, False or None if it is not used
            or has no parent schema. If not given, this will be derived from
            the Arrow base field's "DELTACAT:event_time" metadata key. Event
            times are used to determine a stream's data completeness watermark.
            Must be an integer, float, or date type.

            doc (Optional[str]): Documentation for this field or None if this
            field has no documentation. If not given, then docs will be derived
            from the Arrow base field's "DELTACAT:doc" metadata key.

            past_default (Optional[Any]): Past default values for records
            written to the parent schema before this field was appended,
            or None if this field has no parent schema. If not given, this will
            be derived from the Arrow base field's "DELTACAT:past_default"
            metadata key. Must be coercible to the field's base arrow type.

            future_default (Optional[Any]): Future default values for records
            that omit this field in the parent schema they're written to, or
            None if this field has no parent schema. If not given, this will
            be derived from the Arrow base field's "DELTACAT:future_default"
            metadata key. Must be coercible to the field's base arrow type.

            consistency_type (Optional[SchemaConsistencyType]): Schema
            consistency type for records written to this field within the
            context of a parent schema, or None if the field has no parent
            schema. If not given, this will be derived from the Arrow base
            field's "DELTACAT:consistency_type" metadata key.

            path (Optional[NestedFieldName]): Fully qualified path of this
            field within its parent schema. Any manually specified path will
            be overwritten when this field is added to a schema.

            native_object (Optional[Any]): The native object, if any, that this
            field was originally derived from.
        Returns:
            A new DeltaCAT Field.
        """
        final_field = Field._build(
            field=field,
            field_id=Field._field_id(field) if field_id is None else field_id,
            is_merge_key=Field._is_merge_key(field)
            if is_merge_key is None
            else is_merge_key,
            merge_order=Field._merge_order(field)
            if merge_order is None
            else merge_order,
            is_event_time=Field._is_event_time(field)
            if is_event_time is None
            else is_event_time,
            doc=Field._doc(field) if doc is None else doc,
            past_default=Field._past_default(field)
            if past_default is None
            else past_default,
            future_default=Field._future_default(field)
            if future_default is None
            else future_default,
            consistency_type=Field._consistency_type(field)
            if consistency_type is None
            else consistency_type,
        )
        return Field(
            {
                "arrow": final_field,
                "path": copy.deepcopy(path),
                "nativeObject": native_object,
            }
        )

    @property
    def arrow(self) -> pa.Field:
        return self["arrow"]

    @property
    def id(self) -> Optional[FieldId]:
        return Field._field_id(self.arrow)

    @property
    def path(self) -> Optional[NestedFieldName]:
        return self.get("path")

    @property
    def is_merge_key(self) -> Optional[bool]:
        return Field._is_merge_key(self.arrow)

    @property
    def merge_order(self) -> Optional[MergeOrder]:
        return Field._merge_order(self.arrow)

    @property
    def doc(self) -> Optional[str]:
        return Field._doc(self.arrow)

    @property
    def past_default(self) -> Optional[Any]:
        return Field._past_default(self.arrow)

    @property
    def future_default(self) -> Optional[Any]:
        return Field._future_default(self.arrow)

    @property
    def consistency_type(self) -> Optional[SchemaConsistencyType]:
        return Field._consistency_type(self.arrow)

    @property
    def native_object(self) -> Optional[Any]:
        return self.get("nativeObject")

    @staticmethod
    def _field_id(field: pa.Field) -> Optional[FieldId]:
        field_id = None
        if field.metadata:
            bytes_val = field.metadata.get(PARQUET_FIELD_ID_KEY_NAME)
            field_id = int(bytes_val.decode()) if bytes_val else None
        return field_id

    @staticmethod
    def _doc(field: pa.Field) -> Optional[str]:
        doc = None
        if field.metadata:
            bytes_val = field.metadata.get(FIELD_DOC_KEY_NAME)
            doc = bytes_val.decode() if bytes_val else None
        return doc

    @staticmethod
    def _is_merge_key(field: pa.Field) -> Optional[bool]:
        is_merge_key = None
        if field.metadata:
            bytes_val = field.metadata.get(FIELD_MERGE_KEY_NAME)
            is_merge_key = bool(bytes_val.decode()) if bytes_val else None
        return is_merge_key

    @staticmethod
    def _merge_order(field: pa.Field) -> Optional[MergeOrder]:
        merge_order = None
        if field.metadata:
            bytes_val = field.metadata.get(FIELD_MERGE_ORDER_KEY_NAME)
            merge_order = msgpack.loads(bytes_val) if bytes_val else None
        return merge_order

    @staticmethod
    def _is_event_time(field: pa.Field) -> Optional[bool]:
        is_event_time = None
        if field.metadata:
            bytes_val = field.metadata.get(FIELD_EVENT_TIME_KEY_NAME)
            is_event_time = bool(bytes_val.decode()) if bytes_val else None
        return is_event_time

    @staticmethod
    def _past_default(field: pa.Field) -> Optional[Any]:
        default = None
        if field.metadata:
            bytes_val = field.metadata.get(FIELD_PAST_DEFAULT_KEY_NAME)
            default = msgpack.loads(bytes_val) if bytes_val else None
        return default

    @staticmethod
    def _future_default(field: pa.Field) -> Optional[Any]:
        default = None
        if field.metadata:
            bytes_val = field.metadata.get(FIELD_FUTURE_DEFAULT_KEY_NAME)
            default = msgpack.loads(bytes_val) if bytes_val else None
        return default

    @staticmethod
    def _consistency_type(field: pa.Field) -> Optional[SchemaConsistencyType]:
        t = None
        if field.metadata:
            bytes_val = field.metadata.get(FIELD_CONSISTENCY_TYPE_KEY_NAME)
            t = SchemaConsistencyType(bytes_val.decode()) if bytes_val else None
        return t

    @staticmethod
    def _validate_merge_key(field: pa.Field):
        if not (pa.types.is_string(field.type) or pa.types.is_primitive(field.type)):
            raise ValueError(f"Merge key {field} must be a primitive type.")
        if pa.types.is_floating(field.type):
            raise ValueError(f"Merge key {field} cannot be floating point.")

    @staticmethod
    def _validate_merge_order(field: pa.Field):
        if not pa.types.is_primitive(field.type):
            raise ValueError(f"Merge order {field} must be a primitive type.")

    @staticmethod
    def _validate_event_time(field: pa.Field):
        if (
            not pa.types.is_integer(field.type)
            and not pa.types.is_floating(field.type)
            and not pa.types.is_date(field.type)
        ):
            raise ValueError(f"Event time {field} must be numeric or date type.")

    @staticmethod
    def _validate_default(
        default: Optional[Any],
        field: pa.Field,
    ) -> pa.Scalar:
        try:
            return pa.scalar(default, field.type)
        except ArrowInvalid:
            raise ValueError(
                f"Cannot treat default value `{default}` as type"
                f"`{field.type}` for field: {field}"
            )

    @staticmethod
    def _build(
        field: pa.Field,
        field_id: Optional[int],
        is_merge_key: Optional[bool],
        merge_order: Optional[MergeOrder],
        is_event_time: Optional[bool],
        doc: Optional[str],
        past_default: Optional[Any],
        future_default: Optional[Any],
        consistency_type: Optional[SchemaConsistencyType],
    ) -> pa.Field:
        meta = {}
        if is_merge_key:
            Field._validate_merge_key(field)
            meta[FIELD_MERGE_KEY_NAME] = str(is_merge_key)
        if merge_order:
            Field._validate_merge_order(field)
            meta[FIELD_MERGE_ORDER_KEY_NAME] = msgpack.dumps(merge_order)
        if is_event_time:
            Field._validate_event_time(field)
            meta[FIELD_EVENT_TIME_KEY_NAME] = str(is_event_time)
        if past_default is not None:
            Field._validate_default(past_default, field)
            meta[FIELD_PAST_DEFAULT_KEY_NAME] = msgpack.dumps(past_default)
        if future_default is not None:
            Field._validate_default(future_default, field)
            meta[FIELD_FUTURE_DEFAULT_KEY_NAME] = msgpack.dumps(future_default)
        if field_id is not None:
            meta[PARQUET_FIELD_ID_KEY_NAME] = str(field_id)
        if doc is not None:
            meta[FIELD_DOC_KEY_NAME] = doc
        if consistency_type is not None:
            meta[FIELD_CONSISTENCY_TYPE_KEY_NAME] = consistency_type.value
        return pa.field(
            name=field.name,
            type=field.type,
            nullable=field.nullable,
            metadata=meta,
        )


SingleSchema = Union[List[Field], pa.Schema]
MultiSchema = Union[Dict[SchemaName, List[Field]], Dict[SchemaName, pa.Schema]]


class Schema(dict):
    @staticmethod
    def of(
        schema: Union[SingleSchema, MultiSchema],
        schema_id: Optional[SchemaId] = None,
        native_object: Optional[Any] = None,
    ) -> Schema:
        """
        Creates a DeltaCAT schema from either one or multiple Arrow base schemas
        or lists of DeltaCAT fields. All field names across all input schemas
        must be unique (case-insensitive). If a dict of named subschemas is
        given, then this DeltaCAT schema will be backed by a unified arrow
        schema created as a union of all input schemas in the natural iteration
        order of their dictionary keys. This unified schema saves all named
        subschema field mappings in its metadata to support DeltaCAT subschema
        retrieval by name after schema creation.

        Args:
            schema (Union[SingleSchema, MultiSchema]): For a single unnamed
            schema, either an Arrow base schema or list of DeltaCAT fields.
            If an Arrow base schema is given, then a copy of the base schema
            is made with each Arrow field populated with additional metadata.
            Field IDs, merge keys, docs, and default vals will be read from
            each Arrow field's metadata if they exist. Any field missing a
            field ID will be assigned a unique field ID, with assigned field
            IDs either starting from 0 or the max field ID + 1.
            For multiple named subschemas, a dictionary of schema names to an
            arrow base schema or list of DeltaCAT fields. These schemas will
            be copied into a unified Arrow schema representing a union of all
            of their fields in their natural iteration order. Any missing
            field IDs will be autoassigned starting from 0 or the max field ID
            + 1 across the natural iteration order of all  schemas first, and
            all fields second.
            All fields across all schemas must have unique names
            (case-insensitive).

            schema_id (SchemaId): Unique ID of schema within its parent table
            version. Defaults to 0.

            native_object (Optional[Any]): The native object, if any, that this
            schema was converted from.
        Returns:
            A new DeltaCAT Schema.
        """
        # normalize the input as a unified pyarrow schema
        # if the input included multiple subschemas, then also save a mapping
        # from each subschema to its unique field names
        schema, subschema_to_field_names = Schema._to_unified_pyarrow_schema(schema)
        # discover assigned field IDs in the given pyarrow schema
        field_ids_to_fields = {}
        schema_metadata = {}
        visitor_dict = {"maxFieldId": 0}
        # find and save the schema's max field ID in the visitor dictionary
        Schema._visit_fields(
            current=schema,
            visit=Schema._find_max_field_id,
            visitor_dict=visitor_dict,
        )
        max_field_id = visitor_dict["maxFieldId"]
        visitor_dict["fieldIdsToFields"] = field_ids_to_fields
        # populate map of field IDs to DeltaCAT fields w/ IDs, docs, etc.
        Schema._visit_fields(
            current=schema,
            visit=Schema._populate_fields,
            visitor_dict=visitor_dict,
        )
        if schema.metadata:
            schema_metadata.update(schema.metadata)
        # populate merge keys
        merge_keys = [
            field.id for field in field_ids_to_fields.values() if field.is_merge_key
        ]
        # create a new pyarrow schema with field ID, doc, etc. field metadata
        pyarrow_schema = pa.schema(
            fields=[field.arrow for field in field_ids_to_fields.values()],
        )
        # map subschema field names to IDs (for faster lookup and reduced size)
        subschema_to_field_ids = {
            schema_name: [
                Field.of(pyarrow_schema.field(field_name)).id
                for field_name in field_names
            ]
            for schema_name, field_names in subschema_to_field_names.items()
        }
        # create a final pyarrow schema with populated schema metadata
        if schema_id is not None:
            schema_metadata[SCHEMA_ID_KEY_NAME] = str(schema_id)
        if schema_metadata.get(SCHEMA_ID_KEY_NAME) is None:
            schema_metadata[SCHEMA_ID_KEY_NAME] = str(0)
        schema_metadata[SUBSCHEMAS_KEY_NAME] = msgpack.dumps(subschema_to_field_ids)
        final_schema = pyarrow_schema.with_metadata(schema_metadata)
        return Schema(
            {
                "arrow": final_schema,
                "mergeKeys": merge_keys or None,
                "fieldIdsToFields": field_ids_to_fields,
                "maxFieldId": max_field_id,
                "nativeObject": native_object,
            }
        )

    @staticmethod
    def deserialize(serialized: pa.Buffer) -> Schema:
        return Schema.of(schema=pa.ipc.read_schema(serialized))

    def serialize(self) -> pa.Buffer:
        return self.arrow.serialize()

    def equivalent_to(self, other: Schema, check_metadata: bool = False):
        if other is None:
            return False
        if not isinstance(other, dict):
            return False
        if not isinstance(other, Schema):
            other = Schema(other)
        return self.arrow.equals(
            other.arrow,
            check_metadata,
        )

    def add_subschema(
        self,
        name: SchemaName,
        schema: SingleSchema,
    ) -> Schema:
        subschemas = copy.copy(self.subschemas)
        if not subschemas:  # self is SingleSchema
            subschemas = {BASE_SCHEMA_NAME: self}
        subschemas = Schema._add_subschema(name, schema, subschemas)
        return Schema.of(
            schema=subschemas,
            schema_id=self.id + 1,
        )

    def delete_subschema(self, name: SchemaName) -> Schema:
        subschemas = copy.copy(self.subschemas)
        subschemas = self._del_subschema(name, subschemas)
        if not subschemas:
            raise ValueError(f"Deleting `{name}` would leave the schema empty.")
        subschemas = {name: val.arrow for name, val in subschemas.items()}
        return Schema.of(
            schema=subschemas,
            schema_id=self.id + 1,
        )

    def replace_subschema(
        self,
        name: SchemaName,
        schema: SingleSchema,
    ) -> Schema:
        subschemas = copy.copy(self.subschemas)
        subschemas = Schema._del_subschema(name, subschemas)
        subschemas = Schema._add_subschema(name, schema, subschemas)
        return Schema.of(
            schema=subschemas,
            schema_id=self.id + 1,
        )

    def field_id(self, name: Union[FieldName, NestedFieldName]) -> FieldId:
        return Schema._field_name_to_field_id(self.arrow, name)

    def field_name(self, field_id: FieldId) -> Union[FieldName, NestedFieldName]:
        field = self.field_ids_to_fields[field_id]
        if len(field.path) == 1:
            return field.arrow.name
        return field.path

    def field(self, field_locator: FieldLocator) -> Field:
        field_id = (
            field_locator
            if isinstance(field_locator, FieldId)
            else self.field_id(field_locator)
        )
        return self.field_ids_to_fields[field_id]

    @property
    def fields(self) -> List[Field]:
        field_ids_to_fields = self.field_ids_to_fields
        return list(field_ids_to_fields.values())

    @property
    def merge_keys(self) -> Optional[List[FieldId]]:
        return self.get("mergeKeys")

    @property
    def field_ids_to_fields(self) -> Dict[FieldId, Field]:
        return self.get("fieldIdsToFields")

    @property
    def arrow(self) -> pa.Schema:
        return self["arrow"]

    @property
    def max_field_id(self) -> FieldId:
        return self["maxFieldId"]

    @property
    def id(self) -> SchemaId:
        return Schema._schema_id(self.arrow)

    @property
    def subschema(self, name: SchemaName) -> Optional[Schema]:
        subschemas = self.subschemas
        return subschemas.get(name) if subschemas else None

    @property
    def subschemas(self) -> Dict[SchemaName, Schema]:
        # return cached subschemas first if they exist
        subschemas = self.get("subschemas")
        if subschemas is None:
            # retrieve any defined subschemas
            subschemas_to_field_ids = self.subschemas_to_field_ids
            # rebuild and return the subschema cache
            subschemas = {
                schema_name: Schema.of(
                    schema=pa.schema(
                        [self.field(field_id).arrow for field_id in field_ids]
                    ),
                    schema_id=self.id,
                    native_object=self.native_object,
                )
                for schema_name, field_ids in subschemas_to_field_ids.items()
            }
            self["subschemas"] = subschemas
        return subschemas

    @property
    def subschema_field_ids(self, name: SchemaName) -> Optional[List[FieldId]]:
        return self.subschemas_to_field_ids.get(name)

    @property
    def subschemas_to_field_ids(self) -> Dict[SchemaName, List[FieldId]]:
        return Schema._subschemas(self.arrow)

    @property
    def native_object(self) -> Optional[Any]:
        return self.get("nativeObject")

    @staticmethod
    def _schema_id(schema: pa.Schema) -> SchemaId:
        schema_id = None
        if schema.metadata:
            bytes_val = schema.metadata.get(SCHEMA_ID_KEY_NAME)
            schema_id = int(bytes_val.decode()) if bytes_val else None
        return schema_id

    @staticmethod
    def _subschemas(
        schema: pa.Schema,
    ) -> Dict[SchemaName, List[FieldId]]:
        subschemas = None
        if schema.metadata:
            bytes_val = schema.metadata.get(SUBSCHEMAS_KEY_NAME)
            subschemas = msgpack.loads(bytes_val) if bytes_val else None
        return subschemas

    @staticmethod
    def _field_name_to_field_id(
        schema: pa.Schema,
        name: Union[FieldName, NestedFieldName],
    ) -> FieldId:
        if isinstance(name, str):
            return Field.of(schema.field(name)).id
        if isinstance(name, List):
            if not len(name):
                raise ValueError(f"Nested field name `{name}` is empty.")
            field = schema
            for part in name:
                field = field[part]
            return Field.of(field).id
        raise ValueError(f"Unknown field name type: {type(name)}")

    @staticmethod
    def _visit_fields(
        current: Union[pa.Schema, pa.Field],
        visit: Callable,
        path: NestedFieldName = [],
        *args,
        **kwargs,
    ) -> None:
        """
        Recursively visit all fields in a PyArrow schema, including nested
        fields.

        Args:
            current (pa.Schema or pa.Field): The schema or field to visit.
            visit (callable): A function that visits the current field.
            path (NestedFieldName): The current path to the field.
            *args: Additional args to pass to the visit function.
            **kwargs: Additional keyword args to pass to the visit function.
        Returns:
            None
        """
        if isinstance(current, pa.Schema):
            for field in current:
                Schema._visit_fields(
                    field,
                    visit,
                    path,
                    *args,
                    **kwargs,
                )
        elif isinstance(current, pa.Field):
            path.append(current.name)
            visit(current, path, *args, **kwargs)
            if pa.types.is_nested(current.type):
                if isinstance(current, pa.StructType):
                    for field in current:
                        Schema._visit_fields(
                            field,
                            visit,
                            path,
                            *args,
                            **kwargs,
                        )
                elif isinstance(current, pa.ListType):
                    Schema._visit_fields(
                        current.value_field,
                        visit,
                        path,
                        *args,
                        **kwargs,
                    )
                elif isinstance(current, pa.MapType):
                    Schema._visit_fields(
                        current.key_field,
                        visit,
                        path,
                        *args,
                        **kwargs,
                    )
                    Schema._visit_fields(
                        current.item_field,
                        visit,
                        path,
                        *args,
                        **kwargs,
                    )
            path.pop()
        else:
            raise ValueError(f"Unexpected Schema Field Type: {type(current)}")

    @staticmethod
    def _find_max_field_id(
        field: pa.Field,
        path: NestedFieldName,
        visitor_dict: Dict[str, Any],
    ) -> None:
        max_field_id = max(
            visitor_dict.get("maxFieldId", 0),
            Field.of(field).id or 0,
        )
        visitor_dict["maxFieldId"] = max_field_id

    @staticmethod
    def _populate_fields(
        field: pa.Field,
        path: NestedFieldName,
        visitor_dict: Dict[str, Any],
    ) -> None:
        field_ids_to_fields = visitor_dict["fieldIdsToFields"]
        max_field_id = (
            visitor_dict["maxFieldId"] + len(field_ids_to_fields)
        ) % MAX_FIELD_ID_EXCLUSIVE
<<<<<<< HEAD
        _field = Field.of(field)

        if _field is not None and _field.id is not None:
            field_id = _field.id
        else:
            field_id = max_field_id

=======
        dc_field = Field.of(field)
        field_id = dc_field.id if dc_field.id is not None else max_field_id
>>>>>>> 5a563909
        if (dupe := field_ids_to_fields.get(field_id)) is not None:
            raise ValueError(
                f"Duplicate field id {field_id} for field: {field} "
                f"Already assigned to field: {dupe}"
            )
        field = Field.of(
            field=field,
            field_id=field_id,
            path=path,
        )
        field_ids_to_fields[field_id] = field

    @staticmethod
    def _get_lower_case_field_names(
        schema: SingleSchema,
    ) -> List[str]:
        if isinstance(schema, pa.Schema):
            return [name.lower() for name in schema.names]
        elif isinstance(schema, List):  # List[Field]
            names = [f.arrow.name.lower() for f in schema if isinstance(f, Field)]
            if len(names) == len(schema):
                return names  # all items in list are valid Field objects
        raise ValueError(f"Unsupported schema argument: {schema}")

    @staticmethod
    def _validate_schema_name(name: str) -> None:
        if not name:
            raise ValueError(f"Schema name cannot be empty.")
        if len(name) > BYTES_PER_KIBIBYTE:
            raise ValueError(
                f"Invalid schema name `{name}`. Schema names "
                f"cannot be greater than {BYTES_PER_KIBIBYTE} "
                f"characters."
            )

    @staticmethod
    def _validate_field_names(
        schema: Union[SingleSchema, MultiSchema],
    ) -> None:
        all_names = []
        if isinstance(schema, dict):  # MultiSchema
            for schema_name, val in schema.items():
                Schema._validate_schema_name(schema_name)
                all_names.extend(Schema._get_lower_case_field_names(val))
        else:  # SingleSchema
            all_names.extend(Schema._get_lower_case_field_names(schema))
        if not all_names:
            raise ValueError(f"Schema must contain at least one field.")
        name_set = set()
        dupes = []
        for name in all_names:
            dupes.append(name) if name in name_set else name_set.add(name)
        if dupes:
            raise ValueError(
                f"Expected all schema fields to have unique names "
                f"(case-insensitive), but found the following duplicates: "
                f"{dupes}"
            )

    @staticmethod
    def _to_pyarrow_schema(schema: SingleSchema) -> pa.Schema:
        if isinstance(schema, pa.Schema):
            return schema
        elif isinstance(schema, List):  # List[Field]
            return pa.schema(fields=[field.arrow for field in schema])
        else:
            raise ValueError(f"Unsupported schema base type: {schema}")

    @staticmethod
    def _to_unified_pyarrow_schema(
        schema: Union[SingleSchema, MultiSchema],
    ) -> Tuple[pa.Schema, Dict[SchemaName, List[FieldName]]]:
        # first, ensure all field names are valid and contain no duplicates
        Schema._validate_field_names(schema)
        # now union all schemas into a single schema
        subschema_to_field_names = {}
        if isinstance(schema, dict):  # MultiSchema
            all_schemas = []
            for schema_name, schema_val in schema.items():
                pyarow_schema = Schema._to_pyarrow_schema(schema_val)
                all_schemas.append(pyarow_schema)
                subschema_to_field_names[schema_name] = [
                    field.name for field in pyarow_schema
                ]
            return pa.unify_schemas(all_schemas), subschema_to_field_names
        return Schema._to_pyarrow_schema(schema), {}  # SingleSchema

    @staticmethod
    def _del_subschema(
        name: SchemaName,
        subschemas: Dict[SchemaName, Schema],
    ) -> Dict[SchemaName, Schema]:
        deleted_subschema = subschemas.pop(name, None)
        if deleted_subschema is None:
            raise ValueError(f"Subschema `{name}` does not exist.")
        return subschemas

    @staticmethod
    def _add_subschema(
        name: SchemaName,
        schema: SingleSchema,
        subschemas: Dict[SchemaName, Schema],
    ) -> Dict[SchemaName, Schema]:
        Schema._validate_schema_name(name)
        if name == BASE_SCHEMA_NAME:
            raise ValueError(
                f"Cannot add subschema with reserved name: {BASE_SCHEMA_NAME}"
            )
        if name in subschemas:
            raise ValueError(f"Subschema `{name}` already exists.")
        for key, val in subschemas.items():
            subschemas[key] = val.arrow
        subschemas[name] = schema
        return subschemas


class SchemaList(List[Schema]):
    @staticmethod
    def of(items: List[Schema]) -> SchemaList:
        typed_items = SchemaList()
        for item in items:
            if item is not None and not isinstance(item, Schema):
                item = Schema(item)
            typed_items.append(item)
        return typed_items

    def __getitem__(self, item):
        val = super().__getitem__(item)
        if val is not None and not isinstance(val, Schema):
            self[item] = val = Schema(val)
        return val<|MERGE_RESOLUTION|>--- conflicted
+++ resolved
@@ -752,18 +752,12 @@
         max_field_id = (
             visitor_dict["maxFieldId"] + len(field_ids_to_fields)
         ) % MAX_FIELD_ID_EXCLUSIVE
-<<<<<<< HEAD
-        _field = Field.of(field)
-
-        if _field is not None and _field.id is not None:
-            field_id = _field.id
+        dc_field = Field.of(field)
+        if dc_field is not None and dc_field.id is not None:
+            field_id = dc_field.id
         else:
             field_id = max_field_id
 
-=======
-        dc_field = Field.of(field)
-        field_id = dc_field.id if dc_field.id is not None else max_field_id
->>>>>>> 5a563909
         if (dupe := field_ids_to_fields.get(field_id)) is not None:
             raise ValueError(
                 f"Duplicate field id {field_id} for field: {field} "
