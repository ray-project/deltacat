# Allow classes to use self-referencing Type hints in Python 3.7.
from __future__ import annotations

<<<<<<< HEAD
import copy
=======
>>>>>>> c5ea1d84
import posixpath

import pyarrow

import deltacat.storage.model.partition as partition

from typing import Any, Dict, Optional, List

from deltacat.storage.model.metafile import Metafile, MetafileCommitInfo, TXN_DIR_NAME
from deltacat.storage.model.locator import (
    Locator,
    LocatorName,
)
from deltacat.storage.model.namespace import NamespaceLocator
from deltacat.storage.model.table import (
    TableLocator,
    Table,
)
from deltacat.storage.model.table_version import TableVersionLocator
from deltacat.storage.model.types import (
    CommitState,
    StreamFormat,
)


class Stream(Metafile):
    """
    An unbounded stream of Deltas, where each delta's records are optionally
    partitioned according to the given partition scheme.
    """

    @staticmethod
    def of(
        locator: Optional[StreamLocator],
        partition_scheme: Optional[partition.PartitionScheme],
        state: Optional[CommitState] = None,
        previous_stream_id: Optional[str] = None,
        watermark: Optional[int] = None,
        native_object: Optional[Any] = None,
    ) -> Stream:
        stream = Stream()
        stream.locator = locator
        stream.partition_scheme = partition_scheme
        stream.state = state
        stream.previous_stream_id = previous_stream_id
        stream.watermark = watermark
        stream.native_object = native_object
        return stream

    @property
    def locator(self) -> Optional[StreamLocator]:
        val: Dict[str, Any] = self.get("streamLocator")
        if val is not None and not isinstance(val, StreamLocator):
            self.locator = val = StreamLocator(val)
        return val

    @locator.setter
    def locator(self, stream_locator: Optional[StreamLocator]) -> None:
        self["streamLocator"] = stream_locator

    @property
    def locator_alias(self) -> Optional[StreamLocatorAlias]:
        return StreamLocatorAlias(self)

    @property
    def partition_scheme(self) -> Optional[partition.PartitionScheme]:
        """
        A table's partition keys are defined within the context of a
        Partition Scheme, which supports defining both fields to partition
        a table by and optional transforms to apply to those fields to
        derive the Partition Values that a given field, and its corresponding
        record, belong to.
        """
        val: Dict[str, Any] = self.get("partitionScheme")
        if val is not None and not isinstance(val, partition.PartitionScheme):
            self.partition_scheme = val = partition.PartitionScheme(val)
        return val

    @partition_scheme.setter
    def partition_scheme(
        self, partition_scheme: Optional[partition.PartitionScheme]
    ) -> None:
        self["partitionScheme"] = partition_scheme

    @property
    def previous_stream_id(self) -> Optional[str]:
        return self.get("previousStreamId")

    @previous_stream_id.setter
    def previous_stream_id(self, previous_stream_id: Optional[str]) -> None:
        self["previousStreamId"] = previous_stream_id

    @property
    def watermark(self) -> Optional[int]:
        return self.get("watermark")

    @watermark.setter
    def watermark(self, watermark: Optional[int]) -> None:
        self["watermark"] = watermark

    @property
    def state(self) -> Optional[CommitState]:
        """
        The commit state of a stream.
        """
        state = self.get("state")
        return None if state is None else CommitState(state)

    @state.setter
    def state(self, state: Optional[CommitState]) -> None:
        self["state"] = state

    @property
    def native_object(self) -> Optional[Any]:
        return self.get("nativeObject")

    @native_object.setter
    def native_object(self, native_object: Optional[Any]) -> None:
        self["nativeObject"] = native_object

    @property
    def namespace_locator(self) -> Optional[NamespaceLocator]:
        stream_locator = self.locator
        if stream_locator:
            return stream_locator.namespace_locator
        return None

    @property
    def table_locator(self) -> Optional[TableLocator]:
        stream_locator = self.locator
        if stream_locator:
            return stream_locator.table_locator
        return None

    @property
    def table_version_locator(self) -> Optional[TableVersionLocator]:
        stream_locator = self.locator
        if stream_locator:
            return stream_locator.table_version_locator
        return None

    @property
    def stream_id(self) -> Optional[str]:
        stream_locator = self.locator
        if stream_locator:
            return stream_locator.stream_id
        return None

    @property
    def stream_format(self) -> Optional[str]:
        stream_locator = self.locator
        if stream_locator:
            return stream_locator.format
        return None

    @property
    def namespace(self) -> Optional[str]:
        stream_locator = self.locator
        if stream_locator:
            return stream_locator.namespace
        return None

    @property
    def table_name(self) -> Optional[str]:
        stream_locator = self.locator
        if stream_locator:
            return stream_locator.table_name
        return None

    @property
    def table_version(self) -> Optional[str]:
        stream_locator = self.locator
        if stream_locator:
            return stream_locator.table_version
        return None

    def to_serializable(self) -> Stream:
        serializable = self
        if serializable.table_locator:
<<<<<<< HEAD
            serializable = Stream(copy.deepcopy(self))
=======
            serializable: Stream = Stream.update_for(self)
>>>>>>> c5ea1d84
            # remove the mutable table locator
            serializable.table_version_locator.table_locator = TableLocator.at(
                namespace=self.id,
                table_name=self.id,
            )
        return serializable

    def from_serializable(
        self,
        path: str,
        filesystem: Optional[pyarrow.fs.FileSystem] = None,
    ) -> Stream:
        # restore the table locator from its mapped immutable metafile ID
        if self.table_locator and self.table_locator.table_name == self.id:
            parent_rev_dir_path = Metafile._parent_metafile_rev_dir_path(
                base_metafile_path=path,
                parent_number=2,
            )
            txn_log_dir = posixpath.join(
                posixpath.dirname(
                    posixpath.dirname(
                        posixpath.dirname(parent_rev_dir_path),
                    )
                ),
                TXN_DIR_NAME,
            )
            table = Table.read(
                MetafileCommitInfo.current(
                    commit_dir_path=parent_rev_dir_path,
                    filesystem=filesystem,
                    txn_log_dir=txn_log_dir,
                ).path,
                filesystem,
            )
            self.table_version_locator.table_locator = table.locator
        return self


class StreamLocatorName(LocatorName):
    def __init__(self, locator: StreamLocator):
        self.locator = locator

    @property
    def immutable_id(self) -> Optional[str]:
        return self.locator.stream_id

    @immutable_id.setter
    def immutable_id(self, immutable_id: Optional[str]):
        self.locator.stream_id = immutable_id

    def parts(self) -> List[str]:
        return [
            self.locator.stream_id,
            self.locator.format,
        ]


class StreamLocator(Locator, dict):
    @staticmethod
    def of(
        table_version_locator: Optional[TableVersionLocator],
        stream_id: Optional[str],
        stream_format: Optional[StreamFormat],
    ) -> StreamLocator:
        """
        Creates a table version Stream Locator. All input parameters are
        case-sensitive.
        """
        stream_locator = StreamLocator()
        stream_locator.table_version_locator = table_version_locator
        stream_locator.stream_id = stream_id
        stream_locator.format = (
            stream_format.value
            if isinstance(stream_format, StreamFormat)
            else stream_format
        )
        return stream_locator

    @staticmethod
    def at(
        namespace: Optional[str],
        table_name: Optional[str],
        table_version: Optional[str],
        stream_id: Optional[str],
        stream_format: Optional[StreamFormat],
    ) -> StreamLocator:
        table_version_locator = (
            TableVersionLocator.at(
                namespace,
                table_name,
                table_version,
            )
            if table_version
            else None
        )
        return StreamLocator.of(
            table_version_locator,
            stream_id,
            stream_format,
        )

    @property
    def name(self) -> StreamLocatorName:
        return StreamLocatorName(self)

    @property
    def parent(self) -> Optional[TableVersionLocator]:
        return self.table_version_locator

    @property
    def table_version_locator(self) -> Optional[TableVersionLocator]:
        val: Dict[str, Any] = self.get("tableVersionLocator")
        if val is not None and not isinstance(val, TableVersionLocator):
            self.table_version_locator = val = TableVersionLocator(val)
        return val

    @table_version_locator.setter
    def table_version_locator(
        self, table_version_locator: Optional[TableVersionLocator]
    ) -> None:
        self["tableVersionLocator"] = table_version_locator

    @property
    def stream_id(self) -> Optional[str]:
        return self.get("streamId")

    @stream_id.setter
    def stream_id(self, stream_id: Optional[str]) -> None:
        self["streamId"] = stream_id

    @property
    def format(self) -> Optional[str]:
        return self.get("format")

    @format.setter
    def format(self, stream_format: Optional[str]) -> None:
        self["format"] = stream_format

    @property
    def namespace_locator(self) -> Optional[NamespaceLocator]:
        table_version_locator = self.table_version_locator
        if table_version_locator:
            return table_version_locator.namespace_locator
        return None

    @property
    def table_locator(self) -> Optional[TableLocator]:
        table_version_locator = self.table_version_locator
        if table_version_locator:
            return table_version_locator.table_locator
        return None

    @property
    def namespace(self) -> Optional[str]:
        table_version_locator = self.table_version_locator
        if table_version_locator:
            return table_version_locator.namespace
        return None

    @property
    def table_name(self) -> Optional[str]:
        table_version_locator = self.table_version_locator
        if table_version_locator:
            return table_version_locator.table_name
        return None

    @property
    def table_version(self) -> Optional[str]:
        table_version_locator = self.table_version_locator
        if table_version_locator:
            return table_version_locator.table_version
        return None


class StreamLocatorAliasName(LocatorName):
    def __init__(self, locator: StreamLocatorAlias):
        self.locator = locator

    @property
    def immutable_id(self) -> Optional[str]:
        return None

    def parts(self) -> List[str]:
        return [self.locator.format]


class StreamLocatorAlias(Locator):
    def __init__(
        self,
        parent_stream: Stream,
    ):
        self.parent_stream = parent_stream

    @property
    def format(self) -> Optional[str]:
        return self.parent_stream.stream_format

    @property
    def name(self) -> StreamLocatorAliasName:
        return StreamLocatorAliasName(StreamLocatorAlias)

    @property
    def parent(self) -> Optional[Locator]:
        return self.parent_stream.locator.parent if self.parent_stream.locator else None<|MERGE_RESOLUTION|>--- conflicted
+++ resolved
@@ -1,10 +1,6 @@
 # Allow classes to use self-referencing Type hints in Python 3.7.
 from __future__ import annotations
 
-<<<<<<< HEAD
-import copy
-=======
->>>>>>> c5ea1d84
 import posixpath
 
 import pyarrow
@@ -184,11 +180,7 @@
     def to_serializable(self) -> Stream:
         serializable = self
         if serializable.table_locator:
-<<<<<<< HEAD
-            serializable = Stream(copy.deepcopy(self))
-=======
             serializable: Stream = Stream.update_for(self)
->>>>>>> c5ea1d84
             # remove the mutable table locator
             serializable.table_version_locator.table_locator = TableLocator.at(
                 namespace=self.id,
