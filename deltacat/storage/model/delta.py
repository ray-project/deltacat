--- conflicted
+++ resolved
@@ -1,10 +1,6 @@
 # Allow classes to use self-referencing Type hints in Python 3.7.
 from __future__ import annotations
 
-<<<<<<< HEAD
-import copy
-=======
->>>>>>> c5ea1d84
 import posixpath
 from typing import Any, Dict, List, Optional
 
@@ -288,11 +284,7 @@
     def to_serializable(self) -> Delta:
         serializable = self
         if serializable.table_locator:
-<<<<<<< HEAD
-            serializable = Delta(copy.deepcopy(self))
-=======
             serializable: Delta = Delta.update_for(self)
->>>>>>> c5ea1d84
             # remove the mutable table locator
             serializable.table_version_locator.table_locator = TableLocator.at(
                 namespace=self.id,
