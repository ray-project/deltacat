# Allow classes to use self-referencing Type hints in Python 3.7.
from __future__ import annotations

<<<<<<< HEAD
import copy
=======
>>>>>>> c5ea1d84
import posixpath
from typing import Any, Dict, List, Optional

import pyarrow
import pyarrow as pa

import deltacat.storage.model.partition as partition

from deltacat.storage.model.metafile import Metafile, MetafileCommitInfo, TXN_DIR_NAME
from deltacat.storage.model.schema import Schema, SchemaList
from deltacat.storage.model.locator import (
    Locator,
    LocatorName,
)
from deltacat.storage.model.namespace import NamespaceLocator
from deltacat.storage.model.table import (
    TableLocator,
    Table,
)
from deltacat.types.media import ContentType
from deltacat.storage.model.sort_key import SortScheme, SortSchemeList
from deltacat.storage.model.types import LifecycleState

TableVersionProperties = Dict[str, Any]


class TableVersion(Metafile):
    @staticmethod
    def of(
        locator: Optional[TableVersionLocator],
        schema: Optional[Schema],
        partition_scheme: Optional[partition.PartitionScheme] = None,
        description: Optional[str] = None,
        properties: Optional[TableVersionProperties] = None,
        content_types: Optional[List[ContentType]] = None,
        sort_scheme: Optional[SortScheme] = None,
        watermark: Optional[int] = None,
        lifecycle_state: Optional[LifecycleState] = None,
        schemas: Optional[SchemaList] = None,
        partition_schemes: Optional[partition.PartitionSchemeList] = None,
        sort_schemes: Optional[SortSchemeList] = None,
        native_object: Optional[Any] = None,
    ) -> TableVersion:
        table_version = TableVersion()
        table_version.locator = locator
        table_version.schema = schema
        table_version.partition_scheme = partition_scheme
        table_version.description = description
        table_version.properties = properties
        table_version.content_types = content_types
        table_version.sort_scheme = sort_scheme
        table_version.watermark = watermark
        table_version.lifecycle_state = lifecycle_state
        table_version.schemas = schemas
        table_version.partition_schemes = partition_schemes
        table_version.sort_schemes = sort_schemes
        table_version.native_object = native_object
        return table_version

    @property
    def locator(self) -> Optional[TableVersionLocator]:
        val: Dict[str, Any] = self.get("tableVersionLocator")
        if val is not None and not isinstance(val, TableVersionLocator):
            self.locator = val = TableVersionLocator(val)
        return val

    @locator.setter
    def locator(self, table_version_locator: Optional[TableVersionLocator]) -> None:
        self["tableVersionLocator"] = table_version_locator

    @property
    def schema(self) -> Optional[Schema]:
        val: Dict[str, Any] = self.get("schema")
        if val is not None and not isinstance(val, Schema):
            self.schema = val = Schema(val)
        return val

    @schema.setter
    def schema(self, schema: Optional[Schema]) -> None:
        self["schema"] = schema

    @property
    def schemas(self) -> Optional[SchemaList]:
        val: List[Schema] = self.get("schemas")
        if val is not None and not isinstance(val, SchemaList):
            self["schemas"] = val = SchemaList.of(val)
        return val

    @schemas.setter
    def schemas(self, schemas: Optional[SchemaList]) -> None:
        self["schemas"] = schemas

    @property
    def sort_scheme(self) -> Optional[SortScheme]:
        val: Dict[str, Any] = self.get("sortScheme")
        if val is not None and not isinstance(val, SortScheme):
            self["sortScheme"] = val = SortScheme(val)
        return val

    @sort_scheme.setter
    def sort_scheme(self, sort_scheme: Optional[SortScheme]) -> None:
        self["sortScheme"] = sort_scheme

    @property
    def sort_schemes(self) -> Optional[SortSchemeList]:
        val: Dict[str, Any] = self.get("sortSchemes")
        if val is not None and not isinstance(val, SortSchemeList):
            self["sortSchemes"] = val = SortSchemeList.of(val)
        return val

    @sort_schemes.setter
    def sort_schemes(self, sort_schemes: Optional[SortSchemeList]) -> None:
        self["sortSchemes"] = sort_schemes

    @property
    def watermark(self) -> Optional[int]:
        return self.get("watermark")

    @watermark.setter
    def watermark(self, watermark: Optional[int]) -> None:
        self["watermark"] = watermark

    @property
    def state(self) -> Optional[LifecycleState]:
        state = self.get("state")
        return None if state is None else LifecycleState(state)

    @state.setter
    def state(self, state: Optional[LifecycleState]) -> None:
        self["state"] = state

    @property
    def partition_scheme(self) -> Optional[partition.PartitionScheme]:
        val: Dict[str, Any] = self.get("partitionScheme")
        if val is not None and not isinstance(val, partition.PartitionScheme):
            self["partitionScheme"] = val = partition.PartitionScheme(val)
        return val

    @partition_scheme.setter
    def partition_scheme(
        self, partition_scheme: Optional[partition.PartitionScheme]
    ) -> None:
        self["partitionScheme"] = partition_scheme

    @property
    def partition_schemes(self) -> Optional[partition.PartitionSchemeList]:
        val: Dict[str, Any] = self.get("partitionSchemes")
        if val is not None and not isinstance(val, partition.PartitionSchemeList):
            self["partitionSchemes"] = val = partition.PartitionSchemeList.of(val)
        return val

    @partition_schemes.setter
    def partition_schemes(
        self, partition_schemes: Optional[partition.PartitionSchemeList]
    ) -> None:
        self["partitionSchemes"] = partition_schemes

    @property
    def description(self) -> Optional[str]:
        return self.get("description")

    @description.setter
    def description(self, description: Optional[str]) -> None:
        self["description"] = description

    @property
    def properties(self) -> Optional[TableVersionProperties]:
        return self.get("properties")

    @properties.setter
    def properties(self, properties: Optional[TableVersionProperties]) -> None:
        self["properties"] = properties

    @property
    def content_types(self) -> Optional[List[ContentType]]:
        content_types = self.get("contentTypes")
        return (
            None
            if content_types is None
            else [None if _ is None else ContentType(_) for _ in content_types]
        )

    @content_types.setter
    def content_types(self, content_types: Optional[List[ContentType]]) -> None:
        self["contentTypes"] = content_types

    @property
    def native_object(self) -> Optional[Any]:
        return self.get("nativeObject")

    @native_object.setter
    def native_object(self, native_object: Optional[Any]) -> None:
        self["nativeObject"] = native_object

    @property
    def namespace_locator(self) -> Optional[NamespaceLocator]:
        table_version_locator = self.locator
        if table_version_locator:
            return table_version_locator.namespace_locator
        return None

    @property
    def table_locator(self) -> Optional[TableLocator]:
        table_version_locator = self.locator
        if table_version_locator:
            return table_version_locator.table_locator
        return None

    @property
    def namespace(self) -> Optional[str]:
        table_version_locator = self.locator
        if table_version_locator:
            return table_version_locator.namespace
        return None

    @property
    def table_name(self) -> Optional[str]:
        table_version_locator = self.locator
        if table_version_locator:
            return table_version_locator.table_name
        return None

    @property
    def table_version(self) -> Optional[str]:
        table_version_locator = self.locator
        if table_version_locator:
            return table_version_locator.table_version
        return None

    def is_supported_content_type(self, content_type: ContentType):
        supported_content_types = self.content_types
        return (not supported_content_types) or (
            content_type in supported_content_types
        )

    def to_serializable(self) -> TableVersion:
        serializable: TableVersion = TableVersion.update_for(self)
        serializable.schema = (
            serializable.schema.serialize().to_pybytes()
            if serializable.schema
            else None
        )
        serializable.schemas = (
            [_.serialize().to_pybytes() for _ in serializable.schemas]
            if serializable.schemas
            else None
        )
        if serializable.table_locator:
            # remove the mutable table locator
            serializable.locator.table_locator = TableLocator.at(
                namespace=self.id,
                table_name=self.id,
            )
        return serializable

    def from_serializable(
        self,
        path: str,
        filesystem: Optional[pyarrow.fs.FileSystem] = None,
    ) -> TableVersion:
        self["schema"] = (
            Schema.deserialize(pa.py_buffer(self["schema"])) if self["schema"] else None
        )
        self.schemas = (
            [Schema.deserialize(pa.py_buffer(_)) for _ in self["schemas"]]
            if self["schemas"]
            else None
        )
        # force list-to-tuple conversion of sort keys via property invocation
        self.sort_scheme.keys
        [sort_scheme.keys for sort_scheme in self.sort_schemes]
        # restore the table locator from its mapped immutable metafile ID
        if self.table_locator and self.table_locator.table_name == self.id:
            parent_rev_dir_path = Metafile._parent_metafile_rev_dir_path(
                base_metafile_path=path,
                parent_number=1,
            )
            txn_log_dir = posixpath.join(
                posixpath.dirname(
                    posixpath.dirname(
                        posixpath.dirname(parent_rev_dir_path),
                    )
                ),
                TXN_DIR_NAME,
            )
            table = Table.read(
                MetafileCommitInfo.current(
                    commit_dir_path=parent_rev_dir_path,
                    filesystem=filesystem,
                    txn_log_dir=txn_log_dir,
                ).path,
                filesystem,
            )
            self.locator.table_locator = table.locator
        return self


class TableVersionLocatorName(LocatorName):
    def __init__(self, locator: TableVersionLocator):
        self.locator = locator

    @property
    def immutable_id(self) -> Optional[str]:
        return self.locator.table_version

    @immutable_id.setter
    def immutable_id(self, immutable_id: Optional[str]):
        self.locator.table_version = immutable_id

    def parts(self) -> List[str]:
        return [self.locator.table_version]


class TableVersionLocator(Locator, dict):
    @staticmethod
    def of(
        table_locator: Optional[TableLocator], table_version: Optional[str]
    ) -> TableVersionLocator:
        table_version_locator = TableVersionLocator()
        table_version_locator.table_locator = table_locator
        table_version_locator.table_version = table_version
        return table_version_locator

    @staticmethod
    def at(
        namespace: Optional[str],
        table_name: Optional[str],
        table_version: Optional[str],
    ) -> TableVersionLocator:
        table_locator = TableLocator.at(namespace, table_name) if table_name else None
        return TableVersionLocator.of(table_locator, table_version)

    @property
    def name(self):
        return TableVersionLocatorName(self)

    @property
    def parent(self) -> Optional[TableLocator]:
        return self.table_locator

    @property
    def table_locator(self) -> Optional[TableLocator]:
        val: Dict[str, Any] = self.get("tableLocator")
        if val is not None and not isinstance(val, TableLocator):
            self.table_locator = val = TableLocator(val)
        return val

    @table_locator.setter
    def table_locator(self, table_locator: Optional[TableLocator]) -> None:
        self["tableLocator"] = table_locator

    @property
    def table_version(self) -> Optional[str]:
        return self.get("tableVersion")

    @table_version.setter
    def table_version(self, table_version: Optional[str]) -> None:
        self["tableVersion"] = table_version

    @property
    def namespace_locator(self) -> Optional[NamespaceLocator]:
        table_locator = self.table_locator
        if table_locator:
            return table_locator.namespace_locator
        return None

    @property
    def namespace(self) -> Optional[str]:
        table_locator = self.table_locator
        if table_locator:
            return table_locator.namespace
        return None

    @property
    def table_name(self) -> Optional[str]:
        table_locator = self.table_locator
        if table_locator:
            return table_locator.table_name
        return None<|MERGE_RESOLUTION|>--- conflicted
+++ resolved
@@ -1,10 +1,6 @@
 # Allow classes to use self-referencing Type hints in Python 3.7.
 from __future__ import annotations
 
-<<<<<<< HEAD
-import copy
-=======
->>>>>>> c5ea1d84
 import posixpath
 from typing import Any, Dict, List, Optional
 
