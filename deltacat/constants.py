--- conflicted
+++ resolved
@@ -41,8 +41,6 @@
 DELTACAT_CATALOG_PROPERTY_ROOT = os.environ.get(
     "DELTACAT_ROOT", os.path.join(os.getcwd(), ".deltacat")
 )
-<<<<<<< HEAD
-=======
 
 # CLI Args
 METAFILE_FORMAT_KEY = "METAFILE_FORMAT"
@@ -55,7 +53,6 @@
     "msgpack": ".mpk",
 }[METAFILE_FORMAT]
 
->>>>>>> 79475284
 
 # Byte Units
 BYTES_PER_KIBIBYTE = 2**10
